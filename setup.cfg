--- conflicted
+++ resolved
@@ -34,11 +34,7 @@
     psutil>=5.7.2
     coloredlogs==10.0
     pandas>=1.1.3
-<<<<<<< HEAD
-    smartredis==0.2.0
-=======
-    smartredis==0.1.1
->>>>>>> 767f1ff7
+    smartredis>=0.1.1
     redis==3.5.3
     redis-py-cluster==2.1.3
     numpy>=1.18.2
