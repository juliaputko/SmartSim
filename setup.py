--- conflicted
+++ resolved
@@ -137,11 +137,6 @@
         if self.distribution.has_ext_modules():
             self.install_lib = self.install_platlib
 
-<<<<<<< HEAD
-=======
-
-class SmartSimBuild(build_py):
->>>>>>> f5beb410
 
 class SmartSimBuild(build_py):
     def run(self):
@@ -178,12 +173,8 @@
     "tqdm>=4.50.2",
     "filelock>=3.4.2",
     "protobuf~=3.20",
-<<<<<<< HEAD
     "jinja2>=3.1.2",
-    "watchdog>=3.0.0,<4.0.0",
-=======
     "watchdog>=4.0.0",
->>>>>>> f5beb410
 ]
 
 # Add SmartRedis at specific version
