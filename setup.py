--- conflicted
+++ resolved
@@ -163,30 +163,6 @@
     def has_ext_modules(_placeholder):
         return True
 
-
-# Define needed dependencies for the installation
-<<<<<<< HEAD
-deps = [
-    "packaging>=24.0",
-    "psutil>=5.7.2",
-    "coloredlogs>=10.0",
-    "tabulate>=0.8.9",
-    "redis>=4.5",
-    "tqdm>=4.50.2",
-    "filelock>=3.4.2",
-    "protobuf~=3.20",
-    "jinja2>=3.1.2",
-    "watchdog>=4.0.0",
-    "pydantic==1.10.14",
-    "pyzmq>=25.1.2",
-    "pygithub>=2.3.0",
-    "numpy<2",
-]
-=======
->>>>>>> d7d979e3
-
-# Add SmartRedis at specific version
-# install_requires.append("smartredis>={}".format(versions.SMARTREDIS))
 
 extras_require = {
     "dev": [
