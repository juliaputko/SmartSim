--- conflicted
+++ resolved
@@ -172,12 +172,7 @@
     "tqdm>=4.50.2",
     "filelock>=3.4.2",
     "protobuf~=3.20",
-<<<<<<< HEAD
-    "watchdog>=3.0.0",
-    "jinja2>=3.1.2",
-=======
     "watchdog>=3.0.0,<4.0.0",
->>>>>>> 84083689
 ]
 
 # Add SmartRedis at specific version
