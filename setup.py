# BSD 2-Clause License
#
# Copyright (c) 2021-2024, Hewlett Packard Enterprise
# All rights reserved.
#
# Redistribution and use in source and binary forms, with or without
# modification, are permitted provided that the following conditions are met:
#
# 1. Redistributions of source code must retain the above copyright notice, this
#    list of conditions and the following disclaimer.
#
# 2. Redistributions in binary form must reproduce the above copyright notice,
#    this list of conditions and the following disclaimer in the documentation
#    and/or other materials provided with the distribution.
#
# THIS SOFTWARE IS PROVIDED BY THE COPYRIGHT HOLDERS AND CONTRIBUTORS "AS IS"
# AND ANY EXPRESS OR IMPLIED WARRANTIES, INCLUDING, BUT NOT LIMITED TO, THE
# IMPLIED WARRANTIES OF MERCHANTABILITY AND FITNESS FOR A PARTICULAR PURPOSE ARE
# DISCLAIMED. IN NO EVENT SHALL THE COPYRIGHT HOLDER OR CONTRIBUTORS BE LIABLE
# FOR ANY DIRECT, INDIRECT, INCIDENTAL, SPECIAL, EXEMPLARY, OR CONSEQUENTIAL
# DAMAGES (INCLUDING, BUT NOT LIMITED TO, PROCUREMENT OF SUBSTITUTE GOODS OR
# SERVICES; LOSS OF USE, DATA, OR PROFITS; OR BUSINESS INTERRUPTION) HOWEVER
# CAUSED AND ON ANY THEORY OF LIABILITY, WHETHER IN CONTRACT, STRICT LIABILITY,
# OR TORT (INCLUDING NEGLIGENCE OR OTHERWISE) ARISING IN ANY WAY OUT OF THE USE
# OF THIS SOFTWARE, EVEN IF ADVISED OF THE POSSIBILITY OF SUCH DAMAGE.

# Welcome to the SmartSim setup.py
#
# The following environment variables represent build time
# options for SmartSim. These are only relevant to when a user
# or CI is invoking the setup.py script.
#
#
# NO_CHECKS
#   If set to 1, the build process will not check for
#   build dependencies like make, gcc, etc
#
# SMARTSIM_REDIS
#   The version of redis to retrive and build with
#
# SMARTSIM_REDIS_URL
#   The URL from which to retrieve redis source code
#
# SMARTREDIS_VERSION
#   The version of SmartRedis to install.
#
# CC
#   The C compiler to use
#
# CXX
#   the CPP compiler to use
#
# MALLOC
#   The memory allocator to use for Redis (options: libc, jemalloc)
#
# BUILD_JOBS
#   Number of jobs to use in the build (defaults to max on node)
#
# SMARTSIM_SUFFIX
#  if set, the version number is set to a developer build
#  with the current version, git-sha, and suffix. This version
#  is then written into SmartSim/smartsim/version.py
#
#
# This future is needed to print Python2 EOL message
from __future__ import print_function

import sys

if sys.version_info < (3,):
    print("Python 2 has reached end-of-life and is not supported by SmartSim")
    sys.exit(-1)


import importlib.util
import os
from pathlib import Path

from setuptools import setup

# Some necessary evils we have to do to be able to use
# the _install tools in smartsim/smartsim/_core/_install
# in both the setup.py and in the smart cli

# import the installer classes
setup_path = Path(os.path.abspath(os.path.dirname(__file__)))
_install_dir = setup_path.joinpath("smartsim/_core/_install")

# import buildenv module
buildenv_path = _install_dir.joinpath("buildenv.py")
buildenv_spec = importlib.util.spec_from_file_location("buildenv", str(buildenv_path))
buildenv = importlib.util.module_from_spec(buildenv_spec)
buildenv_spec.loader.exec_module(buildenv)

# helper classes for building dependencies that are
# also utilized by the Smart CLI
build_env = buildenv.BuildEnv(checks=False)
versions = buildenv.Versioner()

# check for compatible python versions
if not build_env.is_compatible_python(versions.PYTHON_MIN):
    print(
        "You are using Python {}. Python >={} is required.".format(
            build_env.python_version, ".".join((versions.PYTHON_MIN))
        )
    )
    sys.exit(-1)

if build_env.is_windows():
    print("Windows is not supported by SmartSim")
    sys.exit(-1)

# write the SmartSim version into
# smartsim/version.py and to be set as
# __version__ in smartsim/__init__.py
smartsim_version = versions.write_version(setup_path)


class BuildError(Exception):
    pass

<<<<<<< HEAD

# Hacky workaround for solving CI build "purelib" issue
# see https://github.com/google/or-tools/issues/616
class InstallPlatlib(install):
    def finalize_options(self):
        super().finalize_options()
        if self.distribution.has_ext_modules():
            self.install_lib = self.install_platlib


class SmartSimBuild(build_py):
    def run(self):
        feature_store_builder = builder.FeatureStoreBuilder(
            build_env(), build_env.MALLOC, build_env.JOBS
        )
        if not feature_store_builder.is_built:
            feature_store_builder.build_from_git(versions.REDIS_URL, versions.REDIS)

            feature_store_builder.cleanup()

        # run original build_py command
        super().run()


# Tested with wheel v0.29.0
class BinaryDistribution(Distribution):
    """Distribution which always forces a binary package with platform name

    We use this because we want to pre-package Redis for certain
    platforms to use.
    """

    def has_ext_modules(_placeholder):
        return True

=======
# Define needed dependencies for the installation
>>>>>>> 6abbd77b

extras_require = {
    "dev": [
        "black==24.1a1",
        "isort>=5.6.4",
        "pylint>=2.10.0,<3",
        "pytest>=6.0.0",
        "pytest-cov>=2.10.1",
        "click==8.0.2",
        "pytest-asyncio>=0.23.3",
    ],
    "mypy": [
        "mypy>=1.3.0",
        "types-psutil",
        "types-redis",
        "types-tabulate",
        "types-tqdm",
        "types-tensorflow==2.12.0.9",
        "types-setuptools",
    ],
    "docs": [
        "Sphinx==6.2.1",
        "breathe==4.35.0",
        "sphinx-fortran==1.1.1",
        "sphinx-book-theme==1.0.1",
        "sphinx-copybutton==0.5.2",
        "sphinx-tabs==3.4.4",
        "nbsphinx==0.9.3",
        "docutils==0.18.1",
        "torch==2.0.1",
        "tensorflow==2.13.1",
        "ipython",
        "jinja2==3.1.2",
        "sphinx-design",
        "pypandoc",
        "sphinx-autodoc-typehints",
        "myst_parser",
    ],
    # see smartsim/_core/_install/buildenv.py for more details
    **versions.ml_extras_required(),
}


# rest in setup.cfg
setup(
    version=smartsim_version,
    install_requires=[
        "packaging>=24.0",
        "psutil>=5.7.2",
        "coloredlogs>=10.0",
        "tabulate>=0.8.9",
        "redis>=4.5",
        "tqdm>=4.50.2",
        "filelock>=3.4.2",
        "protobuf~=3.20",
        "jinja2>=3.1.2",
        "watchdog>=4.0.0",
        "pydantic==1.10.14",
        "pyzmq>=25.1.2",
        "pygithub>=2.3.0",
        "numpy<2",
        "smartredis>=0.5,<0.6",
        "typing_extensions>=4.1.0,<4.6",
    ],
    zip_safe=False,
    extras_require=extras_require,
    entry_points={
        "console_scripts": [
            "smart = smartsim._core._cli.__main__:main",
        ]
    },
)<|MERGE_RESOLUTION|>--- conflicted
+++ resolved
@@ -119,7 +119,6 @@
 class BuildError(Exception):
     pass
 
-<<<<<<< HEAD
 
 # Hacky workaround for solving CI build "purelib" issue
 # see https://github.com/google/or-tools/issues/616
@@ -155,9 +154,7 @@
     def has_ext_modules(_placeholder):
         return True
 
-=======
 # Define needed dependencies for the installation
->>>>>>> 6abbd77b
 
 extras_require = {
     "dev": [
