# BSD 2-Clause License
#
# Copyright (c) 2021-2024, Hewlett Packard Enterprise
# All rights reserved.
#
# Redistribution and use in source and binary forms, with or without
# modification, are permitted provided that the following conditions are met:
#
# 1. Redistributions of source code must retain the above copyright notice, this
#    list of conditions and the following disclaimer.
#
# 2. Redistributions in binary form must reproduce the above copyright notice,
#    this list of conditions and the following disclaimer in the documentation
#    and/or other materials provided with the distribution.
#
# THIS SOFTWARE IS PROVIDED BY THE COPYRIGHT HOLDERS AND CONTRIBUTORS "AS IS"
# AND ANY EXPRESS OR IMPLIED WARRANTIES, INCLUDING, BUT NOT LIMITED TO, THE
# IMPLIED WARRANTIES OF MERCHANTABILITY AND FITNESS FOR A PARTICULAR PURPOSE ARE
# DISCLAIMED. IN NO EVENT SHALL THE COPYRIGHT HOLDER OR CONTRIBUTORS BE LIABLE
# FOR ANY DIRECT, INDIRECT, INCIDENTAL, SPECIAL, EXEMPLARY, OR CONSEQUENTIAL
# DAMAGES (INCLUDING, BUT NOT LIMITED TO, PROCUREMENT OF SUBSTITUTE GOODS OR
# SERVICES; LOSS OF USE, DATA, OR PROFITS; OR BUSINESS INTERRUPTION) HOWEVER
# CAUSED AND ON ANY THEORY OF LIABILITY, WHETHER IN CONTRACT, STRICT LIABILITY,
# OR TORT (INCLUDING NEGLIGENCE OR OTHERWISE) ARISING IN ANY WAY OUT OF THE USE
# OF THIS SOFTWARE, EVEN IF ADVISED OF THE POSSIBILITY OF SUCH DAMAGE.

from __future__ import annotations

import asyncio
from collections import defaultdict
from dataclasses import dataclass
import json
import os
import pathlib
import shutil
import subprocess
import signal
import socket
import sys
import tempfile
import time
import typing as t
import uuid
import warnings
from subprocess import run
import time

import psutil
import pytest

import smartsim
from smartsim import Experiment
from smartsim._core.launcher.dragon.dragonConnector import DragonConnector
from smartsim._core.launcher.dragon.dragonLauncher import DragonLauncher
from smartsim._core.config import CONFIG
from smartsim._core.config.config import Config
from smartsim._core.utils.telemetry.telemetry import JobEntity
from smartsim.database import Orchestrator
<<<<<<< HEAD
from smartsim.entity import Application
from smartsim.error import SSConfigError
=======
from smartsim.entity import Model
from smartsim.error import SSConfigError, SSInternalError
from smartsim.log import get_logger
>>>>>>> c61e636b
from smartsim.settings import (
    AprunSettings,
    DragonRunSettings,
    JsrunSettings,
    MpiexecSettings,
    MpirunSettings,
    PalsMpiexecSettings,
    RunSettings,
    SrunSettings,
)

logger = get_logger(__name__)

# pylint: disable=redefined-outer-name,invalid-name,global-statement

# Globals, yes, but its a testing file
test_path = os.path.dirname(os.path.abspath(__file__))
test_output_root = os.path.join(test_path, "tests", "test_output")
test_launcher = CONFIG.test_launcher
test_device = CONFIG.test_device.upper()
test_num_gpus = CONFIG.test_num_gpus
test_nic = CONFIG.test_interface
test_alloc_specs_path = os.getenv("SMARTSIM_TEST_ALLOC_SPEC_SHEET_PATH", None)
test_ports = CONFIG.test_ports
test_account = CONFIG.test_account or ""
test_batch_resources: t.Dict[t.Any, t.Any] = CONFIG.test_batch_resources
test_output_dirs = 0
mpi_app_exe = None
built_mpi_app = False

# Fill this at runtime if needed
test_hostlist = None
has_aprun = shutil.which("aprun") is not None

def get_account() -> str:
    return test_account


def print_test_configuration() -> None:
    print("TEST_SMARTSIM_LOCATION:", smartsim.__path__)
    print("TEST_PATH:", test_path)
    print("TEST_LAUNCHER:", test_launcher)
    if test_account != "":
        print("TEST_ACCOUNT:", test_account)
    test_device_msg = f"TEST_DEVICE: {test_device}"
    if test_device == "GPU":
        test_device_msg += f"x{test_num_gpus}"
    print(test_device_msg)
    print("TEST_NETWORK_INTERFACE (WLM only):", test_nic)
    if test_alloc_specs_path:
        print("TEST_ALLOC_SPEC_SHEET_PATH:", test_alloc_specs_path)
    print("TEST_DIR:", test_output_root)
    print("Test output will be located in TEST_DIR if there is a failure")
    print("TEST_PORTS:", ", ".join(str(port) for port in test_ports))
    if test_batch_resources:
        print("TEST_BATCH_RESOURCES: ")
        print(json.dumps(test_batch_resources, indent=2))


def pytest_configure() -> None:
    pytest.test_launcher = test_launcher
    pytest.wlm_options = ["slurm", "pbs", "lsf", "pals", "dragon"]
    account = get_account()
    pytest.test_account = account
    pytest.test_device = test_device
    pytest.has_aprun = has_aprun


def pytest_sessionstart(
    session: pytest.Session,  # pylint: disable=unused-argument
) -> None:
    """
    Called after the Session object has been created and
    before performing collection and entering the run test loop.
    """
    if os.path.isdir(test_output_root):
        shutil.rmtree(test_output_root)
    os.makedirs(test_output_root)
    while not os.path.isdir(test_output_root):
        time.sleep(0.1)

    if CONFIG.dragon_server_path is None:
        dragon_server_path =  os.path.join(test_output_root, "dragon_server")
        os.makedirs(dragon_server_path)
        os.environ["SMARTSIM_DRAGON_SERVER_PATH"] = dragon_server_path

    print_test_configuration()


def pytest_sessionfinish(
    session: pytest.Session, exitstatus: int  # pylint: disable=unused-argument
) -> None:
    """
    Called after whole test run finished, right before
    returning the exit status to the system.
    """
    if exitstatus == 0:
        cleanup_attempts = 5
        while cleanup_attempts > 0:
            try:
                shutil.rmtree(test_output_root)
            except OSError as e:
                cleanup_attempts -= 1
                time.sleep(1)
                if not cleanup_attempts:
                    raise
            else:
                break
    else:
        # kill all spawned processes
        if CONFIG.test_launcher == "dragon":
            time.sleep(5)
        kill_all_test_spawned_processes()


def build_mpi_app() -> t.Optional[pathlib.Path]:
    global built_mpi_app
    built_mpi_app = True
    cc = shutil.which("cc")
    if cc is None:
        cc = shutil.which("gcc")
    if cc is None:
        return None

    path_to_src =  pathlib.Path(FileUtils().get_test_conf_path("mpi"))
    path_to_out = pathlib.Path(test_output_root) / "apps" / "mpi_app"
    os.makedirs(path_to_out.parent, exist_ok=True)
    cmd = [cc, str(path_to_src / "mpi_hello.c"), "-o", str(path_to_out)]
    proc = subprocess.Popen(cmd)
    proc.wait(timeout=1)
    if proc.returncode == 0:
        return path_to_out
    else:
        return None

@pytest.fixture(scope="session")
def mpi_app_path() -> t.Optional[pathlib.Path]:
    """Return path to MPI app if it was built

        return None if it could not or will not be built
    """
    if not CONFIG.test_mpi:
        return None

    # if we already tried to build, return what we have
    if built_mpi_app:
        return mpi_app_exe

    # attempt to build, set global
    mpi_app_exe = build_mpi_app()
    return mpi_app_exe


def kill_all_test_spawned_processes() -> None:
    # in case of test failure, clean up all spawned processes
    pid = os.getpid()
    try:
        parent = psutil.Process(pid)
    except psutil.Error:
        # could not find parent process id
        return
    try:
        for child in parent.children(recursive=True):
            child.kill()
    except Exception:
        print("Not all processes were killed after test")



def get_hostlist() -> t.Optional[t.List[str]]:
    global test_hostlist
    if not test_hostlist:
        if "PBS_NODEFILE" in os.environ and test_launcher == "pals":
            # with PALS, we need a hostfile even if `aprun` is available
            try:
                return _parse_hostlist_file(os.environ["PBS_NODEFILE"])
            except FileNotFoundError:
                return None
        elif "PBS_NODEFILE" in os.environ and not shutil.which("aprun"):
            try:
                return _parse_hostlist_file(os.environ["PBS_NODEFILE"])
            except FileNotFoundError:
                return None
        elif "SLURM_JOB_NODELIST" in os.environ:
            try:
                nodelist = os.environ["SLURM_JOB_NODELIST"]
                test_hostlist = run(
                    ["scontrol", "show", "hostnames", nodelist],
                    capture_output=True,
                    text=True,
                    check=False,
                ).stdout.split()
            except Exception:
                return None
    return test_hostlist


def _parse_hostlist_file(path: str) -> t.List[str]:
    with open(path, "r", encoding="utf-8") as nodefile:
        return list({line.strip() for line in nodefile.readlines()})


@pytest.fixture(scope="session")
def alloc_specs() -> t.Dict[str, t.Any]:
    specs: t.Dict[str, t.Any] = {}
    if test_alloc_specs_path:
        try:
            with open(test_alloc_specs_path, encoding="utf-8") as spec_file:
                specs = json.load(spec_file)
        except Exception:
            raise Exception(
                (
                    f"Failed to load allocation spec sheet {test_alloc_specs_path}. "
                    "This is likely not an issue with SmartSim."
                )
            ) from None
    return specs


def _reset_signal(signalnum: int):
    """SmartSim will set/overwrite signals on occasion. This function will
    return a generator that can be used as a fixture to automatically reset the
    signal handler to what it was at the beginning of the test suite to keep
    tests atomic.
    """
    original = signal.getsignal(signalnum)

    def _reset():
        yield
        signal.signal(signalnum, original)

    return _reset


_reset_signal_interrupt = pytest.fixture(
    _reset_signal(signal.SIGINT), autouse=True, scope="function"
)


def _find_free_port(ports: t.Collection[int]) -> int:
    with socket.socket(socket.AF_INET, socket.SOCK_STREAM) as sock:
        for port in ports:
            try:
                sock.bind(("127.0.0.1", port))
            except socket.error:
                continue
            else:
                _, port_ = sock.getsockname()
                return int(port_)
    raise SSInternalError(
        "Could not find a free port out of a options: "
        f"{', '.join(str(port) for port in sorted(ports))}"
    )


@pytest.fixture(scope="session")
def wlmutils() -> t.Type[WLMUtils]:
    return WLMUtils


class WLMUtils:
    @staticmethod
    def set_test_launcher(new_test_launcher: str) -> None:
        global test_launcher
        test_launcher = new_test_launcher

    @staticmethod
    def get_test_launcher() -> str:
        return test_launcher

    @staticmethod
    def get_test_port() -> int:
        # TODO: Ideally this should find a free port on the correct host(s),
        #       but this is good enough for now
        return _find_free_port(test_ports)

    @staticmethod
    def get_test_account() -> str:
        return get_account()

    @staticmethod
    def get_test_interface() -> t.List[str]:
        return test_nic

    @staticmethod
    def get_test_hostlist() -> t.Optional[t.List[str]]:
        return get_hostlist()

    @staticmethod
    def get_batch_resources() -> t.Dict:
        return test_batch_resources

    @staticmethod
    def get_base_run_settings(
        exe: str, args: t.List[str], nodes: int = 1, ntasks: int = 1, **kwargs: t.Any
    ) -> RunSettings:
        run_args: t.Dict[str, t.Union[int, str, float, None]] = {}

        if test_launcher == "slurm":
            run_args = {"--nodes": nodes, "--ntasks": ntasks, "--time": "00:10:00"}
            run_args.update(kwargs)
            settings = RunSettings(exe, args, run_command="srun", run_args=run_args)
            return settings
        if test_launcher == "dragon":
            run_args = {"nodes": nodes}
            run_args = {"ntasks": ntasks}
            run_args.update(kwargs)
            settings = DragonRunSettings(exe, args, run_args=run_args)
            return settings
        if test_launcher == "pbs":
            if shutil.which("aprun"):
                run_command = "aprun"
                run_args = {"--pes": ntasks}
            else:
                run_command = "mpirun"
                host_file = os.environ["PBS_NODEFILE"]
                run_args = {"-n": ntasks, "--hostfile": host_file}
            run_args.update(kwargs)
            settings = RunSettings(
                exe, args, run_command=run_command, run_args=run_args
            )
            return settings
        if test_launcher == "pals":
            host_file = os.environ["PBS_NODEFILE"]
            run_args = {"--np": ntasks, "--hostfile": host_file}
            run_args.update(kwargs)
            return RunSettings(exe, args, run_command="mpiexec", run_args=run_args)
        if test_launcher == "lsf":
            run_args = {"--np": ntasks, "--nrs": nodes}
            run_args.update(kwargs)
            settings = RunSettings(exe, args, run_command="jsrun", run_args=run_args)
            return settings
        if test_launcher != "local":
            raise SSConfigError(
                "Base run settings are available for Slurm, PBS, "
                f"and LSF, but launcher was {test_launcher}"
            )
        # TODO allow user to pick aprun vs MPIrun
        return RunSettings(exe, args)

    @staticmethod
    def get_run_settings(
        exe: str, args: t.List[str], nodes: int = 1, ntasks: int = 1, **kwargs: t.Any
    ) -> RunSettings:
        run_args: t.Dict[str, t.Union[int, str, float, None]] = {}

        if test_launcher == "slurm":
            run_args = {"nodes": nodes, "ntasks": ntasks, "time": "00:10:00"}
            run_args.update(kwargs)
            return SrunSettings(exe, args, run_args=run_args)
        if test_launcher == "dragon":
            run_args = {"nodes": nodes}
            run_args.update(kwargs)
            settings = DragonRunSettings(exe, args, run_args=run_args)
            return settings
        if test_launcher == "pbs":
            if shutil.which("aprun"):
                run_args = {"pes": ntasks}
                run_args.update(kwargs)
                return AprunSettings(exe, args, run_args=run_args)

            host_file = os.environ["PBS_NODEFILE"]
            run_args = {"n": ntasks, "hostfile": host_file}
            run_args.update(kwargs)
            return MpirunSettings(exe, args, run_args=run_args)
        if test_launcher == "pals":
            host_file = os.environ["PBS_NODEFILE"]
            run_args = {"np": ntasks, "hostfile": host_file}
            run_args.update(kwargs)
            return PalsMpiexecSettings(exe, args, run_args=run_args)
        if test_launcher == "lsf":
            run_args = {
                "nrs": nodes,
                "tasks_per_rs": max(ntasks // nodes, 1),
            }
            run_args.update(kwargs)
            return JsrunSettings(exe, args, run_args=run_args)

        return RunSettings(exe, args)

    @staticmethod
    def choose_host(rs: RunSettings) -> t.Optional[str]:
        if isinstance(rs, (MpirunSettings, MpiexecSettings)):
            hl = get_hostlist()
            if hl is not None:
                return hl[0]

        return None


@pytest.fixture(scope="function", autouse=True)
def environment_cleanup(monkeypatch: pytest.MonkeyPatch) -> None:
    for key in os.environ.keys():
        if key.startswith("SSDB"):
            monkeypatch.delenv(key, raising=False)
    monkeypatch.delenv("SSKEYIN", raising=False)
    monkeypatch.delenv("SSKEYOUT", raising=False)


@pytest.fixture(scope="function", autouse=True)
def check_output_dir() -> None:
    global test_output_dirs
    assert os.path.isdir(test_output_root)
    assert len(os.listdir(test_output_root)) >= test_output_dirs
    test_output_dirs = len(os.listdir(test_output_root))


@pytest.fixture
def dbutils() -> t.Type[DBUtils]:
    return DBUtils


class DBUtils:
    @staticmethod
    def get_db_configs() -> t.Dict[str, t.Any]:
        config_settings = {
            "enable_checkpoints": 1,
            "set_max_memory": "3gb",
            "set_eviction_strategy": "allkeys-lru",
            # set low to avoid permissions issues during testing
            # TODO make a note in SmartRedis about this method possibly
            # erroring due to the max file descriptors setting being too low
            "set_max_clients": 100,
            "set_max_message_size": 2_147_483_648,
        }
        return config_settings

    @staticmethod
    def get_smartsim_error_db_configs() -> t.Dict[str, t.Any]:
        bad_configs = {
            "save": [
                "-1",  # frequency must be positive
                "2.4",  # frequency must be specified in whole seconds
            ],
            "maxmemory": [
                "29GG",  # invalid memory form
                # str(2 ** 65) + "gb",  # memory is too much
                "3.5gb",  # invalid memory form
            ],
            "maxclients": [
                "-3",  # number clients must be positive
                str(2**65),  # number of clients is too large
                "2.9",  # number of clients must be an integer
            ],
            "proto-max-bulk-len": [
                "100",  # max message size can't be smaller than 1mb
                "9.9gb",  # invalid memory form
                "101.1",  # max message size must be an integer
            ],
            "maxmemory-policy": ["invalid-policy"],  # must use a valid maxmemory policy
            "invalid-parameter": ["99"],  # invalid key - no such configuration exists
        }
        return bad_configs

    @staticmethod
    def get_type_error_db_configs() -> t.Dict[t.Union[int, str], t.Any]:
        bad_configs: t.Dict[t.Union[int, str], t.Any] = {
            "save": [2, True, ["2"]],  # frequency must be specified as a string
            "maxmemory": [99, True, ["99"]],  # memory form must be a string
            "maxclients": [3, True, ["3"]],  # number of clients must be a string
            "proto-max-bulk-len": [
                101,
                True,
                ["101"],
            ],  # max message size must be a string
            "maxmemory-policy": [
                42,
                True,
                ["42"],
            ],  # maxmemory policies must be strings
            10: ["3"],  # invalid key - the key must be a string
        }
        return bad_configs

    @staticmethod
    def get_config_edit_method(
        db: Orchestrator, config_setting: str
    ) -> t.Optional[t.Callable[..., None]]:
        """Get a db configuration file edit method from a str"""
        config_edit_methods: t.Dict[str, t.Callable[..., None]] = {
            "enable_checkpoints": db.enable_checkpoints,
            "set_max_memory": db.set_max_memory,
            "set_eviction_strategy": db.set_eviction_strategy,
            "set_max_clients": db.set_max_clients,
            "set_max_message_size": db.set_max_message_size,
        }
        return config_edit_methods.get(config_setting, None)


def _sanitize_caller_function(caller_function: str) -> str:
    # Parametrized test functions end with a list of all
    # parameter values. The list is enclosed in square brackets.
    # We split at the opening bracket, sanitize the string
    # to its right and then merge the function name and
    # the sanitized list with a dot.
    caller_function = caller_function.replace("]", "")
    caller_function_list = caller_function.split("[", maxsplit=1)

    def is_accepted_char(char: str) -> bool:
        return char.isalnum() or char in "-._"

    if len(caller_function_list) > 1:
        caller_function_list[1] = "".join(
            filter(is_accepted_char, caller_function_list[1])
        )

    return ".".join(caller_function_list)


@pytest.fixture
def test_dir(request: pytest.FixtureRequest) -> str:
    caller_function = _sanitize_caller_function(request.node.name)
    dir_path = FileUtils.get_test_output_path(caller_function, str(request.path))

    try:
        os.makedirs(dir_path)
    except Exception:
        return dir_path
    return dir_path


@pytest.fixture
def fileutils() -> t.Type[FileUtils]:
    return FileUtils


class FileUtils:
    @staticmethod
    def get_test_output_path(caller_function: str, caller_fspath: str) -> str:
        caller_file_to_dir = os.path.splitext(str(caller_fspath))[0]
        dir_name = os.path.dirname(test_output_root)
        rel_path = os.path.relpath(caller_file_to_dir, dir_name)
        dir_path = os.path.join(test_output_root, rel_path, caller_function)
        return dir_path

    @staticmethod
    def get_test_conf_path(filename: str) -> str:
        file_path = os.path.join(test_path, "tests", "test_configs", filename)
        return file_path

    @staticmethod
    def get_test_dir_path(dirname: str) -> str:
        dir_path = os.path.join(test_path, "tests", "test_configs", dirname)
        return dir_path

    @staticmethod
    def make_test_file(
        file_name: str, file_dir: str, file_content: t.Optional[str] = None
    ) -> str:
        """Create a dummy file in the test output directory.

        :param file_name: name of file to create, e.g. "file.txt"
        :param file_dir: path
        :return: String path to test output file
        """
        file_path = os.path.join(file_dir, file_name)
        os.makedirs(file_dir)
        with open(file_path, "w+", encoding="utf-8") as dummy_file:
            if not file_content:
                dummy_file.write("dummy\n")
            else:
                dummy_file.write(file_content)

        return file_path


@pytest.fixture
def mlutils() -> t.Type[MLUtils]:
    return MLUtils


class MLUtils:
    @staticmethod
    def get_test_device() -> str:
        return test_device

    @staticmethod
    def get_test_num_gpus() -> int:
        return test_num_gpus


@pytest.fixture
def coloutils() -> t.Type[ColoUtils]:
    return ColoUtils


class ColoUtils:
    @staticmethod
    def setup_test_colo(
        fileutils: t.Type[FileUtils],
        db_type: str,
        exp: Experiment,
        application_file: str,
        db_args: t.Dict[str, t.Any],
        colo_settings: t.Optional[RunSettings] = None,
<<<<<<< HEAD
        colo_application_name: str = "colocated_application",
        port: int = test_port,
=======
        colo_model_name: str = "colocated_model",
        port: t.Optional[int] = None,
>>>>>>> c61e636b
        on_wlm: bool = False,
    ) -> Application:
        """Setup database needed for the colo pinning tests"""

        # get test setup
        sr_test_script = fileutils.get_test_conf_path(application_file)

        # Create an app with a colo_db which uses 1 db_cpu
        if colo_settings is None:
            colo_settings = exp.create_run_settings(
                exe=sys.executable, exe_args=[sr_test_script]
            )
        if on_wlm:
            colo_settings.set_tasks(1)
            colo_settings.set_nodes(1)
<<<<<<< HEAD
        colo_application = exp.create_application(colo_application_name, colo_settings)
=======

        colo_model = exp.create_model(colo_model_name, colo_settings)
>>>>>>> c61e636b

        if db_type in ["tcp", "deprecated"]:
            db_args["port"] = port if port is not None else _find_free_port(test_ports)
            db_args["ifname"] = "lo"
        if db_type == "uds" and colo_application_name is not None:
            tmp_dir = tempfile.gettempdir()
            socket_suffix = str(uuid.uuid4())[:7]
            socket_name = f"{colo_application_name}_{socket_suffix}.socket"
            db_args["unix_socket"] = os.path.join(tmp_dir, socket_name)

        colocate_fun: t.Dict[str, t.Callable[..., None]] = {
            "tcp": colo_application.colocate_db_tcp,
            "deprecated": colo_application.colocate_db,
            "uds": colo_application.colocate_db_uds,
        }
        with warnings.catch_warnings():
            if db_type == "deprecated":
                message = "`colocate_db` has been deprecated"
                warnings.filterwarnings("ignore", message=message)
            colocate_fun[db_type](**db_args)
        # assert application will launch with colocated db
        assert colo_application.colocated
        # Check to make sure that limit_db_cpus made it into the colo settings
        return colo_application


@pytest.fixture(scope="function")
def global_dragon_teardown() -> None:
    """Connect to a dragon server started at the path indicated by
    the environment variable SMARTSIM_DRAGON_SERVER_PATH and
    force its shutdown to bring down the runtime and allow a subsequent
    allocation of a new runtime.
    """
    if test_launcher != "dragon" or CONFIG.dragon_server_path is None:
        return
    logger.debug(f"Tearing down Dragon infrastructure, server path: {CONFIG.dragon_server_path}")
    dragon_connector = DragonConnector()
    dragon_connector.ensure_connected()
    dragon_connector.cleanup()


@pytest.fixture
def config() -> Config:
    return CONFIG


class MockSink:
    """Telemetry sink that writes console output for testing purposes"""

    def __init__(self, delay_ms: int = 0) -> None:
        self._delay_ms = delay_ms
        self.num_saves = 0
        self.args: t.Any = None

    async def save(self, *args: t.Any) -> None:
        """Save all arguments as console logged messages"""
        self.num_saves += 1
        if self._delay_ms:
            # mimic slow collection....
            delay_s = self._delay_ms / 1000
            await asyncio.sleep(delay_s)
        self.args = args


@pytest.fixture
def mock_sink() -> t.Type[MockSink]:
    return MockSink


@pytest.fixture
def mock_con() -> t.Callable[[int, int], t.Iterable[t.Any]]:
    """Generates mock db connection telemetry"""

    def _mock_con(min: int = 1, max: int = 254) -> t.Iterable[t.Any]:
        for i in range(min, max):
            yield [
                {"addr": f"127.0.0.{i}:1234", "id": f"ABC{i}"},
                {"addr": f"127.0.0.{i}:2345", "id": f"XYZ{i}"},
            ]

    return _mock_con


@pytest.fixture
def mock_mem() -> t.Callable[[int, int], t.Iterable[t.Any]]:
    """Generates mock db memory usage telemetry"""

    def _mock_mem(min: int = 1, max: int = 1000) -> t.Iterable[t.Any]:
        for i in range(min, max):
            yield {
                "total_system_memory": 1000 * i,
                "used_memory": 1111 * i,
                "used_memory_peak": 1234 * i,
            }

    return _mock_mem


@pytest.fixture
def mock_redis() -> t.Callable[..., t.Any]:
    def _mock_redis(
        conn_side_effect=None,
        mem_stats=None,
        client_stats=None,
        coll_side_effect=None,
    ):
        """Generate a mock object for the redis.Redis contract"""

        class MockConn:
            def __init__(self, *args: t.Any, **kwargs: t.Any) -> None:
                if conn_side_effect is not None:
                    conn_side_effect()

            async def info(self, *args: t.Any, **kwargs: t.Any) -> t.Dict[str, t.Any]:
                if coll_side_effect:
                    await coll_side_effect()

                if mem_stats:
                    return next(mem_stats)
                return {
                    "total_system_memory": "111",
                    "used_memory": "222",
                    "used_memory_peak": "333",
                }

            async def client_list(
                self, *args: t.Any, **kwargs: t.Any
            ) -> t.Dict[str, t.Any]:
                if coll_side_effect:
                    await coll_side_effect()

                if client_stats:
                    return next(client_stats)
                return {"addr": "127.0.0.1", "id": "111"}

            async def ping(self):
                return True

        return MockConn

    return _mock_redis


class MockCollectorEntityFunc(t.Protocol):
    @staticmethod
    def __call__(
        host: str = "127.0.0.1",
        port: int = 6379,
        name: str = "",
        type: str = "",
        telemetry_on: bool = False,
    ) -> "JobEntity": ...


@pytest.fixture
def mock_entity(test_dir: str) -> MockCollectorEntityFunc:
    def _mock_entity(
        host: str = "127.0.0.1",
        port: int = 6379,
        name: str = "",
        type: str = "",
        telemetry_on: bool = False,
    ) -> "JobEntity":
        test_path = pathlib.Path(test_dir)

        entity = JobEntity()
        entity.name = name if name else str(uuid.uuid4())
        entity.status_dir = str(test_path / entity.name)
        entity.type = type
        entity.telemetry_on = True
        entity.collectors = {
            "client": "",
            "client_count": "",
            "memory": "",
        }
        entity.config = {
            "host": host,
            "port": str(port),
        }
        entity.telemetry_on = telemetry_on
        return entity

    return _mock_entity


class CountingCallable:
    def __init__(self) -> None:
        self._num: int = 0
        self._details: t.List[t.Tuple[t.Tuple[t.Any, ...], t.Dict[str, t.Any]]] = []

    def __call__(self, *args: t.Any, **kwargs: t.Any) -> t.Any:
        self._num += 1
        self._details.append((args, kwargs))

    @property
    def num_calls(self) -> int:
        return self._num

    @property
    def details(self) -> t.List[t.Tuple[t.Tuple[t.Any, ...], t.Dict[str, t.Any]]]:
        return self._details

## Reuse database across tests

database_registry: t.DefaultDict[str, t.Optional[Orchestrator]] = defaultdict(lambda: None)

@pytest.fixture(scope="function")
def local_experiment(test_dir: str) -> smartsim.Experiment:
    """Create a default experiment that uses the requested launcher"""
    name = pathlib.Path(test_dir).stem
    return smartsim.Experiment(name, exp_path=test_dir, launcher="local")

@pytest.fixture(scope="function")
def wlm_experiment(test_dir: str, wlmutils: WLMUtils) -> smartsim.Experiment:
    """Create a default experiment that uses the requested launcher"""
    name = pathlib.Path(test_dir).stem
    return smartsim.Experiment(
        name,
        exp_path=test_dir,
        launcher=wlmutils.get_test_launcher()
    )

def _cleanup_db(name: str) -> None:
    global database_registry
    db = database_registry[name]
    if db and db.is_active():
        exp = Experiment("cleanup")
        try:
            db = exp.reconnect_orchestrator(db.checkpoint_file)
            exp.stop(db)
        except:
            pass

@dataclass
class DBConfiguration:
    name: str
    launcher: str
    num_nodes: int
    interface: t.Union[str,t.List[str]]
    hostlist: t.Optional[t.List[str]]
    port: int

@dataclass
class PrepareDatabaseOutput:
    orchestrator: t.Optional[Orchestrator] # The actual orchestrator object
    new_db: bool     # True if a new database was created when calling prepare_db

# Reuse databases
@pytest.fixture(scope="session")
def local_db() -> t.Generator[DBConfiguration, None, None]:
    name = "local_db_fixture"
    config = DBConfiguration(
        name,
        "local",
        1,
        "lo",
        None,
        _find_free_port(tuple(reversed(test_ports))),
    )
    yield config
    _cleanup_db(name)

@pytest.fixture(scope="session")
def single_db(wlmutils: WLMUtils) -> t.Generator[DBConfiguration, None, None]:
    hostlist = wlmutils.get_test_hostlist()
    hostlist = hostlist[-1:] if hostlist is not None else None
    name = "single_db_fixture"
    config = DBConfiguration(
        name,
        wlmutils.get_test_launcher(),
        1,
        wlmutils.get_test_interface(),
        hostlist,
        _find_free_port(tuple(reversed(test_ports)))
    )
    yield config
    _cleanup_db(name)


@pytest.fixture(scope="session")
def clustered_db(wlmutils: WLMUtils) -> t.Generator[DBConfiguration, None, None]:
    hostlist = wlmutils.get_test_hostlist()
    hostlist = hostlist[-4:-1] if hostlist is not None else None
    name = "clustered_db_fixture"
    config = DBConfiguration(
        name,
        wlmutils.get_test_launcher(),
        3,
        wlmutils.get_test_interface(),
        hostlist,
        _find_free_port(tuple(reversed(test_ports))),
    )
    yield config
    _cleanup_db(name)


@pytest.fixture
def register_new_db() -> t.Callable[[DBConfiguration], Orchestrator]:
    def _register_new_db(
        config: DBConfiguration
    ) -> Orchestrator:
        exp_path = pathlib.Path(test_output_root, config.name)
        exp_path.mkdir(exist_ok=True)
        exp = Experiment(
            config.name,
            exp_path=str(exp_path),
            launcher=config.launcher,
        )
        orc = exp.create_database(
            port=config.port,
            batch=False,
            interface=config.interface,
            hosts=config.hostlist,
            db_nodes=config.num_nodes
        )
        exp.generate(orc, overwrite=True)
        exp.start(orc)
        global database_registry
        database_registry[config.name] = orc
        return orc
    return _register_new_db


@pytest.fixture(scope="function")
def prepare_db(
    register_new_db: t.Callable[
        [DBConfiguration],
        Orchestrator
    ]
) -> t.Callable[
    [DBConfiguration],
    PrepareDatabaseOutput
]:
    def _prepare_db(db_config: DBConfiguration) -> PrepareDatabaseOutput:
        global database_registry
        db = database_registry[db_config.name]

        new_db = False
        db_up = False

        if db:
            db_up = db.is_active()

        if not db_up or db is None:
            db = register_new_db(db_config)
            new_db = True

        return PrepareDatabaseOutput(db, new_db)
    return _prepare_db<|MERGE_RESOLUTION|>--- conflicted
+++ resolved
@@ -56,14 +56,9 @@
 from smartsim._core.config.config import Config
 from smartsim._core.utils.telemetry.telemetry import JobEntity
 from smartsim.database import Orchestrator
-<<<<<<< HEAD
 from smartsim.entity import Application
-from smartsim.error import SSConfigError
-=======
-from smartsim.entity import Model
 from smartsim.error import SSConfigError, SSInternalError
 from smartsim.log import get_logger
->>>>>>> c61e636b
 from smartsim.settings import (
     AprunSettings,
     DragonRunSettings,
@@ -659,13 +654,8 @@
         application_file: str,
         db_args: t.Dict[str, t.Any],
         colo_settings: t.Optional[RunSettings] = None,
-<<<<<<< HEAD
         colo_application_name: str = "colocated_application",
-        port: int = test_port,
-=======
-        colo_model_name: str = "colocated_model",
         port: t.Optional[int] = None,
->>>>>>> c61e636b
         on_wlm: bool = False,
     ) -> Application:
         """Setup database needed for the colo pinning tests"""
@@ -681,12 +671,8 @@
         if on_wlm:
             colo_settings.set_tasks(1)
             colo_settings.set_nodes(1)
-<<<<<<< HEAD
+
         colo_application = exp.create_application(colo_application_name, colo_settings)
-=======
-
-        colo_model = exp.create_model(colo_model_name, colo_settings)
->>>>>>> c61e636b
 
         if db_type in ["tcp", "deprecated"]:
             db_args["port"] = port if port is not None else _find_free_port(test_ports)
