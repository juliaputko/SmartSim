# BSD 2-Clause License
#
# Copyright (c) 2021-2024, Hewlett Packard Enterprise
# All rights reserved.
#
# Redistribution and use in source and binary forms, with or without
# modification, are permitted provided that the following conditions are met:
#
# 1. Redistributions of source code must retain the above copyright notice, this
#    list of conditions and the following disclaimer.
#
# 2. Redistributions in binary form must reproduce the above copyright notice,
#    this list of conditions and the following disclaimer in the documentation
#    and/or other materials provided with the distribution.
#
# THIS SOFTWARE IS PROVIDED BY THE COPYRIGHT HOLDERS AND CONTRIBUTORS "AS IS"
# AND ANY EXPRESS OR IMPLIED WARRANTIES, INCLUDING, BUT NOT LIMITED TO, THE
# IMPLIED WARRANTIES OF MERCHANTABILITY AND FITNESS FOR A PARTICULAR PURPOSE ARE
# DISCLAIMED. IN NO EVENT SHALL THE COPYRIGHT HOLDER OR CONTRIBUTORS BE LIABLE
# FOR ANY DIRECT, INDIRECT, INCIDENTAL, SPECIAL, EXEMPLARY, OR CONSEQUENTIAL
# DAMAGES (INCLUDING, BUT NOT LIMITED TO, PROCUREMENT OF SUBSTITUTE GOODS OR
# SERVICES; LOSS OF USE, DATA, OR PROFITS; OR BUSINESS INTERRUPTION) HOWEVER
# CAUSED AND ON ANY THEORY OF LIABILITY, WHETHER IN CONTRACT, STRICT LIABILITY,
# OR TORT (INCLUDING NEGLIGENCE OR OTHERWISE) ARISING IN ANY WAY OUT OF THE USE
# OF THIS SOFTWARE, EVEN IF ADVISED OF THE POSSIBILITY OF SUCH DAMAGE.

import abc
import contextlib
import dataclasses
import io
import sys

import pytest

from smartsim._core import dispatch
from smartsim.error import errors
<<<<<<< HEAD
from smartsim._core import dispatch
=======
>>>>>>> ddde9c5f

pytestmark = pytest.mark.group_a

FORMATTED = object()


def format_fn(args, exe, env):
    return FORMATTED


@pytest.fixture
def expected_dispatch_registry(mock_launcher, mock_launch_args):
    yield {
        type(mock_launch_args): dispatch._DispatchRegistration(
            format_fn, type(mock_launcher)
        )
    }


def test_declaritive_form_dispatch_declaration(
    mock_launcher, mock_launch_args, expected_dispatch_registry
):
    d = dispatch.Dispatcher()
    assert type(mock_launch_args) == d.dispatch(
        with_format=format_fn, to_launcher=type(mock_launcher)
    )(type(mock_launch_args))
    assert d._dispatch_registry == expected_dispatch_registry


def test_imperative_form_dispatch_declaration(
    mock_launcher, mock_launch_args, expected_dispatch_registry
):
    d = dispatch.Dispatcher()
    assert None == d.dispatch(
        type(mock_launch_args), to_launcher=type(mock_launcher), with_format=format_fn
    )
    assert d._dispatch_registry == expected_dispatch_registry


def test_dispatchers_from_same_registry_do_not_cross_polute(
    mock_launcher, mock_launch_args, expected_dispatch_registry
):
    some_starting_registry = {}
    d1 = dispatch.Dispatcher(dispatch_registry=some_starting_registry)
    d2 = dispatch.Dispatcher(dispatch_registry=some_starting_registry)
    assert (
        d1._dispatch_registry == d2._dispatch_registry == some_starting_registry == {}
    )
    assert (
        d1._dispatch_registry is not d2._dispatch_registry is not some_starting_registry
    )

    d2.dispatch(
        type(mock_launch_args), with_format=format_fn, to_launcher=type(mock_launcher)
    )
    assert d1._dispatch_registry == {}
    assert d2._dispatch_registry == expected_dispatch_registry


def test_copied_dispatchers_do_not_cross_pollute(
    mock_launcher, mock_launch_args, expected_dispatch_registry
):
    some_starting_registry = {}
    d1 = dispatch.Dispatcher(dispatch_registry=some_starting_registry)
    d2 = d1.copy()
    assert (
        d1._dispatch_registry == d2._dispatch_registry == some_starting_registry == {}
    )
    assert (
        d1._dispatch_registry is not d2._dispatch_registry is not some_starting_registry
    )

    d2.dispatch(
        type(mock_launch_args), to_launcher=type(mock_launcher), with_format=format_fn
    )
    assert d1._dispatch_registry == {}
    assert d2._dispatch_registry == expected_dispatch_registry


@pytest.mark.parametrize(
    "add_dispatch, expected_ctx",
    (
        pytest.param(
            lambda d, s, l: d.dispatch(s, to_launcher=l, with_format=format_fn),
            pytest.raises(TypeError, match="has already been registered"),
            id="Imperative -- Disallowed implicitly",
        ),
        pytest.param(
            lambda d, s, l: d.dispatch(
                s, to_launcher=l, with_format=format_fn, allow_overwrite=True
            ),
            contextlib.nullcontext(),
            id="Imperative -- Allowed with flag",
        ),
        pytest.param(
            lambda d, s, l: d.dispatch(to_launcher=l, with_format=format_fn)(s),
            pytest.raises(TypeError, match="has already been registered"),
            id="Declarative -- Disallowed implicitly",
        ),
        pytest.param(
            lambda d, s, l: d.dispatch(
                to_launcher=l, with_format=format_fn, allow_overwrite=True
            )(s),
            contextlib.nullcontext(),
            id="Declarative -- Allowed with flag",
        ),
    ),
)
def test_dispatch_overwriting(
    add_dispatch,
    expected_ctx,
    mock_launcher,
    mock_launch_args,
    expected_dispatch_registry,
):
    d = dispatch.Dispatcher(dispatch_registry=expected_dispatch_registry)
    with expected_ctx:
        add_dispatch(d, type(mock_launch_args), type(mock_launcher))


@pytest.mark.parametrize(
    "type_or_instance",
    (
        pytest.param(type, id="type"),
        pytest.param(lambda x: x, id="instance"),
    ),
)
def test_dispatch_can_retrieve_dispatch_info_from_dispatch_registry(
    expected_dispatch_registry, mock_launcher, mock_launch_args, type_or_instance
):
    d = dispatch.Dispatcher(dispatch_registry=expected_dispatch_registry)
    assert dispatch._DispatchRegistration(
        format_fn, type(mock_launcher)
    ) == d.get_dispatch(type_or_instance(mock_launch_args))


@pytest.mark.parametrize(
    "type_or_instance",
    (
        pytest.param(type, id="type"),
        pytest.param(lambda x: x, id="instance"),
    ),
)
def test_dispatch_raises_if_settings_type_not_registered(
    mock_launch_args, type_or_instance
):
    d = dispatch.Dispatcher(dispatch_registry={})
    with pytest.raises(
        TypeError, match="No dispatch for `.+?(?=`)` has been registered"
    ):
        d.get_dispatch(type_or_instance(mock_launch_args))


class LauncherABC(abc.ABC):
    @abc.abstractmethod
    def start(self, launchable): ...
    @classmethod
    @abc.abstractmethod
    def create(cls, exp): ...


class PartImplLauncherABC(LauncherABC):
    def start(self, launchable):
        return dispatch.create_job_id()


class FullImplLauncherABC(PartImplLauncherABC):
    @classmethod
    def create(cls, exp):
        return cls()


@pytest.mark.parametrize(
    "cls, ctx",
    (
        pytest.param(
            dispatch.LauncherProtocol,
            pytest.raises(TypeError, match="Cannot dispatch to protocol"),
            id="Cannot dispatch to protocol class",
        ),
        pytest.param(
            "mock_launcher",
            contextlib.nullcontext(None),
            id="Can dispatch to protocol implementation",
        ),
        pytest.param(
            LauncherABC,
            pytest.raises(TypeError, match="Cannot dispatch to abstract class"),
            id="Cannot dispatch to abstract class",
        ),
        pytest.param(
            PartImplLauncherABC,
            pytest.raises(TypeError, match="Cannot dispatch to abstract class"),
            id="Cannot dispatch to partially implemented abstract class",
        ),
        pytest.param(
            FullImplLauncherABC,
            contextlib.nullcontext(None),
            id="Can dispatch to fully implemented abstract class",
        ),
    ),
)
def test_register_dispatch_to_launcher_types(request, cls, ctx):
    if isinstance(cls, str):
        cls = request.getfixturevalue(cls)
    d = dispatch.Dispatcher()
    with ctx:
        d.dispatch(to_launcher=cls, with_format=format_fn)


@dataclasses.dataclass(frozen=True)
class BufferWriterLauncher(dispatch.LauncherProtocol[list[str]]):
    buf: io.StringIO

    if sys.version_info < (3, 10):
        __hash__ = object.__hash__

    @classmethod
    def create(cls, exp):
        return cls(io.StringIO())

    def start(self, strs):
        self.buf.writelines(f"{s}\n" for s in strs)
        return dispatch.create_job_id()

    def get_status(self, *ids):
        raise NotImplementedError


class BufferWriterLauncherSubclass(BufferWriterLauncher): ...


@pytest.fixture
def buffer_writer_dispatch():
    stub_format_fn = lambda *a, **kw: ["some", "strings"]
    return dispatch._DispatchRegistration(stub_format_fn, BufferWriterLauncher)


@pytest.mark.parametrize(
    "input_, map_,  expected",
    (
        pytest.param(
            ["list", "of", "strings"],
            lambda xs: xs,
            ["list\n", "of\n", "strings\n"],
            id="[str] -> [str]",
        ),
        pytest.param(
            "words on new lines",
            lambda x: x.split(),
            ["words\n", "on\n", "new\n", "lines\n"],
            id="str -> [str]",
        ),
        pytest.param(
            range(1, 4),
            lambda xs: [str(x) for x in xs],
            ["1\n", "2\n", "3\n"],
            id="[int] -> [str]",
        ),
    ),
)
def test_launcher_adapter_correctly_adapts_input_to_launcher(input_, map_, expected):
    buf = io.StringIO()
    adapter = dispatch._LauncherAdapter(BufferWriterLauncher(buf), map_)
    adapter.start(input_)
    buf.seek(0)
    assert buf.readlines() == expected


@pytest.mark.parametrize(
    "launcher_instance, ctx",
    (
        pytest.param(
            BufferWriterLauncher(io.StringIO()),
            contextlib.nullcontext(None),
            id="Correctly configures expected launcher",
        ),
        pytest.param(
            BufferWriterLauncherSubclass(io.StringIO()),
            pytest.raises(
                TypeError,
                match="^Cannot create launcher adapter.*expected launcher of type .+$",
            ),
            id="Errors if launcher types are disparate",
        ),
        pytest.param(
            "mock_launcher",
            pytest.raises(
                TypeError,
                match="^Cannot create launcher adapter.*expected launcher of type .+$",
            ),
            id="Errors if types are not an exact match",
        ),
    ),
)
def test_dispatch_registration_can_configure_adapter_for_existing_launcher_instance(
    request, mock_launch_args, buffer_writer_dispatch, launcher_instance, ctx
):
    if isinstance(launcher_instance, str):
        launcher_instance = request.getfixturevalue(launcher_instance)
    with ctx:
        adapter = buffer_writer_dispatch.create_adapter_from_launcher(
            launcher_instance, mock_launch_args
        )
        assert adapter._adapted_launcher is launcher_instance


@pytest.mark.parametrize(
    "launcher_instances, ctx",
    (
        pytest.param(
            (BufferWriterLauncher(io.StringIO()),),
            contextlib.nullcontext(None),
            id="Correctly configures expected launcher",
        ),
        pytest.param(
            (
                "mock_launcher",
                "mock_launcher",
                BufferWriterLauncher(io.StringIO()),
                "mock_launcher",
            ),
            contextlib.nullcontext(None),
            id="Correctly ignores incompatible launchers instances",
        ),
        pytest.param(
            (),
            pytest.raises(
                errors.LauncherNotFoundError,
                match="^No launcher of exactly type.+could be found from provided launchers$",
            ),
            id="Errors if no launcher could be found",
        ),
        pytest.param(
            (
                "mock_launcher",
                BufferWriterLauncherSubclass(io.StringIO),
                "mock_launcher",
            ),
            pytest.raises(
                errors.LauncherNotFoundError,
                match="^No launcher of exactly type.+could be found from provided launchers$",
            ),
            id="Errors if no launcher matches expected type exactly",
        ),
    ),
)
def test_dispatch_registration_configures_first_compatible_launcher_from_sequence_of_launchers(
    request, mock_launch_args, buffer_writer_dispatch, launcher_instances, ctx
):
    def resolve_instance(inst):
        return request.getfixturevalue(inst) if isinstance(inst, str) else inst

    launcher_instances = tuple(map(resolve_instance, launcher_instances))

    with ctx:
        adapter = buffer_writer_dispatch.configure_first_compatible_launcher(
            with_arguments=mock_launch_args, from_available_launchers=launcher_instances
        )


def test_dispatch_registration_can_create_a_laucher_for_an_experiment_and_can_reconfigure_it_later(
    mock_launch_args, buffer_writer_dispatch
):
    class MockExperiment: ...

    exp = MockExperiment()
    adapter_1 = buffer_writer_dispatch.create_new_launcher_configuration(
        for_experiment=exp, with_arguments=mock_launch_args
    )
    assert type(adapter_1._adapted_launcher) == buffer_writer_dispatch.launcher_type
    existing_launcher = adapter_1._adapted_launcher

    adapter_2 = buffer_writer_dispatch.create_adapter_from_launcher(
        existing_launcher, mock_launch_args
    )
    assert type(adapter_2._adapted_launcher) == buffer_writer_dispatch.launcher_type
    assert adapter_1._adapted_launcher is adapter_2._adapted_launcher
    assert adapter_1 is not adapter_2<|MERGE_RESOLUTION|>--- conflicted
+++ resolved
@@ -34,10 +34,7 @@
 
 from smartsim._core import dispatch
 from smartsim.error import errors
-<<<<<<< HEAD
 from smartsim._core import dispatch
-=======
->>>>>>> ddde9c5f
 
 pytestmark = pytest.mark.group_a
 
