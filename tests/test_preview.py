# BSD 2-Clause License
#
# Copyright (c) 2021-2023, Hewlett Packard Enterprise
# All rights reserved.
#
# Redistribution and use in source and binary forms, with or without
# modification, are permitted provided that the following conditions are met:
#
# 1. Redistributions of source code must retain the above copyright notice, this
#    list of conditions and the following disclaimer.
#
# 2. Redistributions in binary form must reproduce the above copyright notice,
#    this list of conditions and the following disclaimer in the documentation
#    and/or other materials provided with the distribution.
#
# THIS SOFTWARE IS PROVIDED BY THE COPYRIGHT HOLDERS AND CONTRIBUTORS "AS IS"
# AND ANY EXPRESS OR IMPLIED WARRANTIES, INCLUDING, BUT NOT LIMITED TO, THE
# IMPLIED WARRANTIES OF MERCHANTABILITY AND FITNESS FOR A PARTICULAR PURPOSE ARE
# DISCLAIMED. IN NO EVENT SHALL THE COPYRIGHT HOLDER OR CONTRIBUTORS BE LIABLE
# FOR ANY DIRECT, INDIRECT, INCIDENTAL, SPECIAL, EXEMPLARY, OR CONSEQUENTIAL
# DAMAGES (INCLUDING, BUT NOT LIMITED TO, PROCUREMENT OF SUBSTITUTE GOODS OR
# SERVICES; LOSS OF USE, DATA, OR PROFITS; OR BUSINESS INTERRUPTION) HOWEVER
# CAUSED AND ON ANY THEORY OF LIABILITY, WHETHER IN CONTRACT, STRICT LIABILITY,
# OR TORT (INCLUDING NEGLIGENCE OR OTHERWISE) ARISING IN ANY WAY OUT OF THE USE
# OF THIS SOFTWARE, EVEN IF ADVISED OF THE POSSIBILITY OF SUCH DAMAGE.

import pathlib
import sys
from os import path as osp

import numpy as np
import pytest
from jinja2 import Template
from jinja2.filters import FILTERS

import smartsim._core._cli.utils as _utils
from smartsim import Experiment
from smartsim._core import Manifest, previewrenderer
from smartsim._core.config import CONFIG
from smartsim.error.errors import PreviewFormatError
from smartsim.settings import RunSettings


@pytest.fixture
def choose_host():
    def _choose_host(wlmutils, index: int = 0):
        hosts = wlmutils.get_test_hostlist()
        if hosts:
            return hosts[index]
        return None

    return _choose_host


def test_experiment_preview(test_dir, wlmutils):
    """Test correct preview output fields for Experiment preview"""
    # Prepare entities
    test_launcher = wlmutils.get_test_launcher()
    exp_name = "test_experiment_preview"
    exp = Experiment(exp_name, exp_path=test_dir, launcher=test_launcher)

    # Execute method for template rendering
    output = previewrenderer.render(exp, verbosity_level="developer")

    # Evaluate output
    summary_lines = output.split("\n")
    summary_lines = [item.replace("\t", "").strip() for item in summary_lines[-3:]]
    assert 3 == len(summary_lines)
    summary_dict = dict(row.split(": ") for row in summary_lines)
    assert set(["Experiment Name", "Experiment Path", "Launcher"]).issubset(
        summary_dict
    )


def test_experiment_preview_properties(test_dir, wlmutils):
    """Test correct preview output properties for Experiment preview"""
    # Prepare entities
    test_launcher = wlmutils.get_test_launcher()
    exp_name = "test_experiment_preview_properties"
    exp = Experiment(exp_name, exp_path=test_dir, launcher=test_launcher)

    # Execute method for template rendering
    output = previewrenderer.render(exp, verbosity_level="developer")

    # Evaluate output
    summary_lines = output.split("\n")
    summary_lines = [item.replace("\t", "").strip() for item in summary_lines[-3:]]
    assert 3 == len(summary_lines)
    summary_dict = dict(row.split(": ") for row in summary_lines)
    assert exp.name == summary_dict["Experiment Name"]
    assert exp.exp_path == summary_dict["Experiment Path"]
    assert exp.launcher == summary_dict["Launcher"]


def test_orchestrator_preview_render(test_dir, wlmutils, choose_host):
    """Test correct preview output properties for Orchestrator preview"""
    # Prepare entities
    test_launcher = wlmutils.get_test_launcher()
    test_interface = wlmutils.get_test_interface()
    test_port = wlmutils.get_test_port()
    exp_name = "test_orchestrator_preview_properties"
    exp = Experiment(exp_name, exp_path=test_dir, launcher=test_launcher)
    # create regular database
    orc = exp.create_database(
        port=test_port,
        interface=test_interface,
        hosts=choose_host(wlmutils),
    )
    preview_manifest = Manifest(orc)

    # Execute method for template rendering
    output = previewrenderer.render(exp, preview_manifest, verbosity_level="developer")

    # Evaluate output
    assert "Database Identifier" in output
    assert "Shards" in output
    assert "TCP/IP Port(s)" in output
    assert "Network Interface" in output
    assert "Type" in output
    assert "Executable" in output
    assert "Batch Launch" in output

    db_path = _utils.get_db_path()
    if db_path:
        db_type, _ = db_path.name.split("-", 1)

    assert orc.db_identifier in output
    assert str(orc.num_shards) in output
    assert orc._interfaces[0] in output
    assert db_type in output
    assert CONFIG.database_exe in output
    assert str(orc.batch) in output
    assert orc.run_command in output
    assert str(orc.db_nodes) in output


def test_preview_to_file(test_dir, wlmutils):
    """
    Test that if an output_filename is given, a file
    is rendered for Experiment preview"
    """
    # Prepare entities
    test_launcher = wlmutils.get_test_launcher()
    exp_name = "test_preview_output_filename"
    exp = Experiment(exp_name, exp_path=test_dir, launcher=test_launcher)
    filename = "test_preview_output_filename.txt"
    path = pathlib.Path(test_dir) / filename
    # Execute preview method
    exp.preview(output_format="plain_text", output_filename=str(path))

    # Evaluate output
    assert path.exists()
    assert path.is_file()


def test_active_orch_dict_property(wlmutils, test_dir, choose_host):
    """Ensure db_jobs remaines unchanched after deletion
    of active_orch_dict property stays intace when retrieving db_jobs"""

    # Retrieve parameters from testing environment
    test_launcher = wlmutils.get_test_launcher()
    test_interface = wlmutils.get_test_interface()
    test_port = wlmutils.get_test_port()

    # start a new Experiment for this section
    exp = Experiment(
        "test_multidb_create_standard_twice", exp_path=test_dir, launcher=test_launcher
    )

    # create and start an instance of the Orchestrator database
    db = exp.create_database(
        port=test_port + 3,
        interface=test_interface,
        db_identifier="testdb_reg",
        hosts=choose_host(wlmutils, 1),
    )

    # create database with different db_id
    db2 = exp.create_database(
        port=test_port + 5,
        interface=test_interface,
        db_identifier="testdb_reg2",
        hosts=choose_host(wlmutils, 2),
    )
    exp.start(db, db2)

    # Remove a job from active_orch_dict
    active_orch_dict = exp._control.active_orch_dict
    del active_orch_dict["testdb_reg2_0"]

    # assert that db_jobs is not affected by deletion
    assert len(active_orch_dict) == 1
    assert len(exp._control._jobs.db_jobs) == 2

    exp.stop(db, db2)


def test_preview_active_infrastructure(wlmutils, test_dir, choose_host):
    """Test active infrastructure without other orchestrators"""

    # Prepare entities
    test_launcher = wlmutils.get_test_launcher()
    test_interface = wlmutils.get_test_interface()
    test_port = wlmutils.get_test_port()
    exp_name = "test_active_infrastructure_preview"
    exp = Experiment(exp_name, exp_path=test_dir, launcher=test_launcher)

    orc = exp.create_database(
        port=test_port,
        interface=test_interface,
        hosts=choose_host(wlmutils),
        db_identifier="orc_1",
    )

    # Start the orchestrator
    exp.start(orc)

    assert orc.is_active() == True

    # Retrieve started manifest from experiment
<<<<<<< HEAD
    active_dbjobs = exp._control.active_orch_list

    # Execute method for template rendering
    output = previewrenderer.render(
        exp, active_dbjobs=active_dbjobs, verbosity_level="developer"
    )
=======
    active_dbjobs = exp._control.active_orch_dict

    # Execute method for template rendering
    output = previewrenderer.render(exp, active_dbjobs=active_dbjobs)
>>>>>>> 93ea8a19

    assert "Active Infrastructure" in output
    assert "Database Identifier" in output
    assert "Shards" in output
    assert "Network Interface" in output
    assert "Type" in output
    assert "TCP/IP" in output

    exp.stop(orc)


def test_preview_orch_active_infrastructure(wlmutils, test_dir, choose_host):
    """
    Test correct preview output properties for active infrastructure preview
    with other orchestrators
    """
    # Prepare entities
    test_launcher = wlmutils.get_test_launcher()
    test_interface = wlmutils.get_test_interface()
    test_port = wlmutils.get_test_port()
    exp_name = "test_orchestrator_active_infrastructure_preview"
    exp = Experiment(exp_name, exp_path=test_dir, launcher=test_launcher)

    orc = exp.create_database(
        port=test_port,
        interface=test_interface,
        hosts=choose_host(wlmutils),
        db_identifier="orc_1",
    )

    exp.start(orc)

    assert orc.is_active() == True

    orc2 = exp.create_database(
        port=test_port,
        interface=test_interface,
        hosts=choose_host(wlmutils),
        db_identifier="orc_2",
    )

    orc3 = exp.create_database(
        port=test_port,
        interface=test_interface,
        hosts=choose_host(wlmutils),
        db_identifier="orc_3",
    )

    # Retreive any active jobs
<<<<<<< HEAD
    active_dbjobs = exp._control.active_orch_list
=======
    active_dbjobs = exp._control.active_orch_dict
>>>>>>> 93ea8a19

    preview_manifest = Manifest(orc2, orc3)

    # Execute method for template rendering
<<<<<<< HEAD
    output = previewrenderer.render(
        exp, preview_manifest, active_dbjobs=active_dbjobs, verbosity_level="developer"
    )
=======
    output = previewrenderer.render(exp, preview_manifest, active_dbjobs=active_dbjobs)
>>>>>>> 93ea8a19

    assert "Active Infrastructure" in output
    assert "Database Identifier" in output
    assert "Shards" in output
    assert "Network Interface" in output
    assert "Type" in output
    assert "TCP/IP" in output

    exp.stop(orc)


def test_preview_multidb_active_infrastructure(wlmutils, test_dir, choose_host):
    """multiple started databases active infrastructure"""

    # Retrieve parameters from testing environment
    test_launcher = wlmutils.get_test_launcher()
    test_interface = wlmutils.get_test_interface()
    test_port = wlmutils.get_test_port()

    # start a new Experiment for this section
    exp = Experiment(
        "test_multidb_create_standard_twice", exp_path=test_dir, launcher=test_launcher
    )

    # create and start an instance of the Orchestrator database
    db = exp.create_database(
        port=test_port,
        interface=test_interface,
        db_identifier="testdb_reg",
        hosts=choose_host(wlmutils, 1),
    )

    # create database with different db_id
    db2 = exp.create_database(
        port=test_port + 1,
        interface=test_interface,
        db_identifier="testdb_reg2",
        hosts=choose_host(wlmutils, 2),
    )
    exp.start(db, db2)

    # Retreive any active jobs
<<<<<<< HEAD
    active_dbjobs = exp._control.active_orch_list

    # Execute method for template rendering
    output = previewrenderer.render(
        exp, active_dbjobs=active_dbjobs, verbosity_level="developer"
    )
=======
    active_dbjobs = exp._control.active_orch_dict

    # Execute method for template rendering
    output = previewrenderer.render(exp, active_dbjobs=active_dbjobs)
>>>>>>> 93ea8a19

    assert "Active Infrastructure" in output
    assert "Database Identifier" in output
    assert "Shards" in output
    assert "Network Interface" in output
    assert "Type" in output
    assert "TCP/IP" in output

    assert "testdb_reg" in output
    assert "testdb_reg2" in output
    assert "Ochestrators" not in output

    exp.stop(db, db2)


def test_preview_active_infrastructure_orchestrator_error(
    wlmutils, test_dir, choose_host
):
    """Demo error when trying to preview a started orchestrator"""
    # Prepare entities
    test_launcher = wlmutils.get_test_launcher()
    test_interface = wlmutils.get_test_interface()
    test_port = wlmutils.get_test_port()
    exp_name = "test_active_infrastructure_preview_orch_error"
    exp = Experiment(exp_name, exp_path=test_dir, launcher=test_launcher)

    orc = exp.create_database(
        port=test_port,
        interface=test_interface,
        hosts=choose_host(wlmutils),
        db_identifier="orc_1",
    )
    # Start the orchestrator
    exp.start(orc)

    assert orc.is_active() == True

    # Retrieve any active jobs
<<<<<<< HEAD
    active_dbjobs = exp._control.active_orch_list
=======
    active_dbjobs = exp._control.active_orch_dict
>>>>>>> 93ea8a19

    preview_manifest = Manifest(orc)

    # Execute method for template rendering
<<<<<<< HEAD
    output = previewrenderer.render(
        exp, preview_manifest, active_dbjobs=active_dbjobs, verbosity_level="developer"
    )
=======
    output = previewrenderer.render(exp, preview_manifest, active_dbjobs=active_dbjobs)
>>>>>>> 93ea8a19

    assert "WARNING: Cannot preview a started entity" in output

    exp.stop(orc)


def test_model_preview(test_dir, wlmutils):
    """
    Test correct preview output fields for Model preview
    """
    # Prepare entities
    exp_name = "test_model_preview"
    test_launcher = wlmutils.get_test_launcher()
    exp = Experiment(exp_name, exp_path=test_dir, launcher=test_launcher)
    model_params = {"port": 6379, "password": "unbreakable_password"}
    rs1 = RunSettings("bash", "multi_tags_template.sh")
    rs2 = exp.create_run_settings("echo", ["spam", "eggs"])

    hello_world_model = exp.create_model(
        "echo-hello", run_settings=rs1, params=model_params
    )

    spam_eggs_model = exp.create_model("echo-spam", run_settings=rs2)

    preview_manifest = Manifest(hello_world_model, spam_eggs_model)

    # Execute preview method
    rendered_preview = previewrenderer.render(
        exp, preview_manifest, verbosity_level="developer"
    )

    # Evaluate output
    assert "Model Name" in rendered_preview
    assert "Executable" in rendered_preview
    assert "Executable Arguments" in rendered_preview
    assert "Batch Launch" in rendered_preview
    assert "Model Parameters" in rendered_preview


def test_model_preview_properties(test_dir, wlmutils):
    """
    Test correct preview output properties for Model preview
    """
    # Prepare entities
    exp_name = "test_model_preview_parameters"
    test_launcher = wlmutils.get_test_launcher()
    exp = Experiment(exp_name, exp_path=test_dir, launcher=test_launcher)

    hw_name = "echo-hello"
    hw_port = 6379
    hw_password = "unbreakable_password"
    hw_rs = "multi_tags_template.sh"
    model_params = {"port": hw_port, "password": hw_password}
    hw_param1 = "bash"
    rs1 = RunSettings(hw_param1, hw_rs)

    se_name = "echo-spam"
    se_param1 = "echo"
    se_param2 = "spam"
    se_param3 = "eggs"
    rs2 = exp.create_run_settings(se_param1, [se_param2, se_param3])

    hello_world_model = exp.create_model(hw_name, run_settings=rs1, params=model_params)
    spam_eggs_model = exp.create_model(se_name, run_settings=rs2)

    preview_manifest = Manifest(hello_world_model, spam_eggs_model)

    # Execute preview method
    rendered_preview = previewrenderer.render(
        exp, preview_manifest, verbosity_level="developer"
    )

    # Evaluate output for hello world model
    assert hw_name in rendered_preview
    assert hw_param1 in rendered_preview
    assert hw_rs in rendered_preview
    assert "False" in rendered_preview
    assert "port" in rendered_preview
    assert "password" in rendered_preview
    assert str(hw_port) in rendered_preview
    assert hw_password in rendered_preview

    assert hw_name == hello_world_model.name
    assert hw_param1 in hello_world_model.run_settings.exe[0]
    assert hw_rs == hello_world_model.run_settings.exe_args[0]
    assert None == hello_world_model.batch_settings
    assert "port" in list(hello_world_model.params.items())[0]
    assert hw_port in list(hello_world_model.params.items())[0]
    assert "password" in list(hello_world_model.params.items())[1]
    assert hw_password in list(hello_world_model.params.items())[1]

    # Evaluate outputfor spam eggs model
    assert se_name in rendered_preview
    assert se_param1 in rendered_preview
    assert se_param2 in rendered_preview
    assert se_param3 in rendered_preview

    assert se_name == spam_eggs_model.name
    assert se_param1 in spam_eggs_model.run_settings.exe[0]
    assert se_param2 == spam_eggs_model.run_settings.exe_args[0]
    assert se_param3 == spam_eggs_model.run_settings.exe_args[1]


def test_preview_model_tagged_files(fileutils, test_dir, wlmutils):
    """
    Test model with tagged files in preview.
    """
    # Prepare entities
    exp_name = "test_model_preview_parameters"
    test_launcher = wlmutils.get_test_launcher()
    exp = Experiment(exp_name, exp_path=test_dir, launcher=test_launcher)

    model_params = {"port": 6379, "password": "unbreakable_password"}
    model_settings = RunSettings("bash", "multi_tags_template.sh")

    hello_world_model = exp.create_model(
        "echo-hello", run_settings=model_settings, params=model_params
    )

    config = fileutils.get_test_conf_path(
        osp.join("generator_files", "multi_tags_template.sh")
    )
    hello_world_model.attach_generator_files(to_configure=[config])
    exp.generate(hello_world_model, overwrite=True)

    preview_manifest = Manifest(hello_world_model)

    # Execute preview method
    rendered_preview = previewrenderer.render(
        exp, preview_manifest, verbosity_level="developer"
    )

    # Evaluate output
    assert "Tagged Files for Model Configuration" in rendered_preview
    assert "generator_files/multi_tags_template.sh" in rendered_preview
    assert "generator_files/multi_tags_template.sh" in hello_world_model.files.tagged[0]


def test_model_key_prefixing(test_dir, wlmutils):
    """
    Test preview for enabling key prefixing for a Model
    """

    # Prepare entities
    exp_name = "test_model_key_prefixing"
    test_launcher = wlmutils.get_test_launcher()
    exp = Experiment(exp_name, exp_path=test_dir, launcher=test_launcher)

    db = exp.create_database(port=6780, interface="lo")
    exp.generate(db, overwrite=True)
    rs1 = exp.create_run_settings("echo", ["hello", "world"])
    model = exp.create_model("model_test", run_settings=rs1)

    # enable key prefixing on model
    model.enable_key_prefixing()
    exp.generate(model, overwrite=True)

    preview_manifest = Manifest(db, model)

    # Execute preview method
    output = previewrenderer.render(exp, preview_manifest, verbosity_level="developer")

    # Evaluate output
    assert "Key Prefix" in output
    assert "model_test" in output
    assert "Outgoing Key Collision Prevention (Key Prefixing)" in output
    assert "Tensors: On" in output
    assert "Datasets: On" in output
    assert "ML Models/Torch Scripts: Off" in output
    assert "Aggregation Lists: On" in output


def test_ensembles_preview(test_dir, wlmutils):
    """
    Test ensemble preview fields are correct in template render
    """
    test_launcher = wlmutils.get_test_launcher()
    exp = Experiment(
        "test-ensembles-preview", exp_path=test_dir, launcher=test_launcher
    )

    # setup ensemble parameter space
    learning_rate = list(np.linspace(0.01, 0.5))
    train_params = {"LR": learning_rate}

    # define how each member should run
    run = exp.create_run_settings(exe="python", exe_args="./train-model.py")

    ensemble = exp.create_ensemble(
        "Training-Ensemble",
        params=train_params,
        params_as_args=["LR"],
        run_settings=run,
        perm_strategy="random",
        n_models=4,
    )

    preview_manifest = Manifest(ensemble)
    output = previewrenderer.render(exp, preview_manifest, verbosity_level="developer")

    assert "Ensemble Name" in output
    assert "Members" in output
    assert "Ensemble Parameters" in output


def test_preview_models_and_ensembles(test_dir, wlmutils):
    """
    Test preview of separate model entity and ensemble entity
    """
    exp_name = "test-model-and-ensemble"
    test_dir = pathlib.Path(test_dir) / exp_name
    test_dir.mkdir(parents=True)
    test_launcher = wlmutils.get_test_launcher()
    exp = Experiment(exp_name, exp_path=str(test_dir), launcher=test_launcher)

    rs1 = exp.create_run_settings("echo", ["hello", "world"])
    rs2 = exp.create_run_settings("echo", ["spam", "eggs"])

    hw_name = "echo-hello"
    se_name = "echo-spam"
    ens_name = "echo-ensemble"
    hello_world_model = exp.create_model(hw_name, run_settings=rs1)
    spam_eggs_model = exp.create_model(se_name, run_settings=rs2)
    hello_ensemble = exp.create_ensemble(ens_name, run_settings=rs1, replicas=3)

    exp.generate(hello_world_model, spam_eggs_model, hello_ensemble)

    preview_manifest = Manifest(hello_world_model, spam_eggs_model, hello_ensemble)
    output = previewrenderer.render(exp, preview_manifest, verbosity_level="developer")

    assert "Models" in output
    assert hw_name in output
    assert se_name in output

    assert "Ensembles" in output
    assert ens_name + "_1" in output
    assert ens_name + "_2" in output


def test_ensemble_preview_client_configuration(test_dir, wlmutils):
    """
    Test client configuration and key prefixing in Ensemble preview
    """
    # Prepare entities
    test_launcher = wlmutils.get_test_launcher()
    exp = Experiment("key_prefix_test", exp_path=test_dir, launcher=test_launcher)
    # Create Orchestrator
    db = exp.create_database(port=6780, interface="lo")
    exp.generate(db, overwrite=True)
    rs1 = exp.create_run_settings("echo", ["hello", "world"])
    # Create ensemble
    ensemble = exp.create_ensemble("fd_simulation", run_settings=rs1, replicas=2)
    # enable key prefixing on ensemble
    ensemble.enable_key_prefixing()
    exp.generate(ensemble, overwrite=True)
    rs2 = exp.create_run_settings("echo", ["spam", "eggs"])
    # Create model
    ml_model = exp.create_model("tf_training", rs2)

    for sim in ensemble.entities:
        ml_model.register_incoming_entity(sim)

    exp.generate(ml_model, overwrite=True)
    preview_manifest = Manifest(db, ml_model, ensemble)

    # Call preview renderer for testing output
    output = previewrenderer.render(exp, preview_manifest, verbosity_level="developer")

    assert "Client Configuration" in output
    assert "Database Identifier" in output
    assert "Database Backend" in output
    assert "Type" in output


def test_ensemble_preview_client_configuration_multidb(test_dir, wlmutils):
    """
    Test client configuration and key prefixing in Ensemble preview
    with multiple databses
    """
    # Prepare entities
    test_launcher = wlmutils.get_test_launcher()
    exp = Experiment("key_prefix_test", exp_path=test_dir, launcher=test_launcher)
    # Create Orchestrator
    db1_dbid = "db_1"
    db1 = exp.create_database(port=6780, interface="lo", db_identifier=db1_dbid)
    exp.generate(db1, overwrite=True)
    # Create another Orchestrator
    db2_dbid = "db_2"
    db2 = exp.create_database(port=6784, interface="lo", db_identifier=db2_dbid)
    exp.generate(db2, overwrite=True)

    rs1 = exp.create_run_settings("echo", ["hello", "world"])
    # Create ensemble
    ensemble = exp.create_ensemble("fd_simulation", run_settings=rs1, replicas=2)
    # enable key prefixing on ensemble
    ensemble.enable_key_prefixing()
    exp.generate(ensemble, overwrite=True)
    rs2 = exp.create_run_settings("echo", ["spam", "eggs"])
    # Create model
    ml_model = exp.create_model("tf_training", rs2)
    for sim in ensemble.entities:
        ml_model.register_incoming_entity(sim)
    exp.generate(ml_model, overwrite=True)
    preview_manifest = Manifest(db1, db2, ml_model, ensemble)

    # Call preview renderer for testing output
    output = previewrenderer.render(exp, preview_manifest, verbosity_level="developer")

    assert "Client Configuration" in output
    assert "Database Identifier" in output
    assert "Database Backend" in output
    assert "TCP/IP Port(s)" in output
    assert "Type" in output

    assert db1_dbid in output
    assert db2_dbid in output


def test_ensemble_preview_attached_files(fileutils, test_dir, wlmutils):
    """
    Test the preview of tagged, copy, and symlink files attached
    to an ensemble
    """
    # Prepare entities
    test_launcher = wlmutils.get_test_launcher()
    exp = Experiment("attached-files-test", exp_path=test_dir, launcher=test_launcher)
    ensemble = exp.create_ensemble(
        "dir_test", replicas=1, run_settings=RunSettings("python", exe_args="sleep.py")
    )
    ensemble.entities = []
    params = {"THERMO": [10, 20], "STEPS": [20, 30]}
    ensemble = exp.create_ensemble(
        "dir_test",
        params=params,
        run_settings=RunSettings("python", exe_args="sleep.py"),
    )
    gen_dir = fileutils.get_test_conf_path(osp.join("generator_files", "test_dir"))
    symlink_dir = fileutils.get_test_conf_path(
        osp.join("generator_files", "to_symlink_dir")
    )
    copy_dir = fileutils.get_test_conf_path(osp.join("generator_files", "to_copy_dir"))

    ensemble.attach_generator_files()
    ensemble.attach_generator_files(
        to_configure=[gen_dir, copy_dir], to_copy=copy_dir, to_symlink=symlink_dir
    )
    preview_manifest = Manifest(ensemble)

    # Call preview renderer for testing output
    output = previewrenderer.render(exp, preview_manifest, verbosity_level="developer")

    # Evaluate output
    assert "Tagged Files for Model Configuration" in output
    assert "Copy Files" in output
    assert "Symlink" in output
    assert "Ensemble Parameters" in output
    assert "Model Parameters" in output

    assert "generator_files/test_dir" in output
    assert "generator_files/to_copy_dir" in output
    assert "generator_files/to_symlink_dir" in output

    for model in ensemble:
        assert "generator_files/test_dir" in model.files.tagged[0]
        for copy in model.files.copy:
            assert "generator_files/to_copy_dir" in copy
        for link in model.files.link:
            assert "generator_files/to_symlink_dir" in link


def test_preview_colocated_db_model_ensemble(fileutils, test_dir, wlmutils, mlutils):
    """Test preview of DBModel on colocated ensembles, first adding the DBModel to the
    ensemble, then colocating DB.
    """

    exp_name = "test-colocated-db-model-ensemble-reordered"
    test_launcher = wlmutils.get_test_launcher()
    test_interface = wlmutils.get_test_interface()
    test_port = wlmutils.get_test_port()
    test_device = mlutils.get_test_device()
    test_num_gpus = 1

    test_script = fileutils.get_test_conf_path("run_tf_dbmodel_smartredis.py")

    exp = Experiment(exp_name, launcher=test_launcher, exp_path=test_dir)
    colo_settings = exp.create_run_settings(exe=sys.executable, exe_args=test_script)
    colo_settings.set_nodes(1)
    colo_settings.set_tasks(1)

    # Create the ensemble of two identical SmartSim Model
    colo_ensemble = exp.create_ensemble(
        "colocated_ens", run_settings=colo_settings, replicas=2
    )

    # Create colocated SmartSim Model
    colo_model = exp.create_model("colocated_model", colo_settings)

    # Create and save ML model to filesystem
    content = "empty test"
    model_path = pathlib.Path(test_dir) / "model1.pt"
    model_path.write_text(content)

    # Test adding a model from ensemble
    colo_ensemble.add_ml_model(
        "cnn",
        "TF",
        model_path=model_path,
        device=test_device,
        devices_per_node=test_num_gpus,
        first_device=0,
        inputs="args_0",
        outputs="Identity",
    )

    # Colocate a database with the first ensemble members
    for i, entity in enumerate(colo_ensemble):
        entity.colocate_db_tcp(
            port=test_port + i, db_cpus=1, debug=True, ifname=test_interface
        )
        # Add ML models to each ensemble member to make sure they
        # do not conflict with other ML models
        entity.add_ml_model(
            "cnn2",
            "TF",
            model_path=model_path,
            device=test_device,
            devices_per_node=test_num_gpus,
            first_device=0,
            inputs="args_0",
            outputs="Identity",
        )
        entity.disable_key_prefixing()

    # Add another ensemble member
    colo_ensemble.add_model(colo_model)

    # Colocate a database with the new ensemble member
    colo_model.colocate_db_tcp(
        port=test_port + len(colo_ensemble) - 1,
        db_cpus=1,
        debug=True,
        ifname=test_interface,
    )
    # Add a ML model to the new ensemble member
    model_inputs = "args_0"
    model_outputs = "Identity"
    model_name = "cnn2"
    model_backend = "TF"
    colo_model.add_ml_model(
        model_name,
        model_backend,
        model_path=model_path,
        device=test_device,
        devices_per_node=test_num_gpus,
        first_device=0,
        inputs=model_inputs,
        outputs=model_outputs,
    )

    exp.generate(colo_ensemble)

    preview_manifest = Manifest(colo_ensemble)

    # Execute preview method
    output = previewrenderer.render(exp, preview_manifest, verbosity_level="developer")

    # Evaluate output
    assert "Models" in output
    assert "Model Name" in output
    assert "Backend" in output
    assert "Model Path" in output
    assert "Device" in output
    assert "Devices Per Node" in output
    assert "Inputs" in output
    assert "Outputs" in output

    assert model_name in output
    assert model_backend in output
    assert "Model Path" in output
    assert "/model1.pt" in output
    assert "CPU" in output
    assert model_inputs in output
    assert model_outputs in output


def test_preview_colocated_db_script_ensemble(fileutils, test_dir, wlmutils, mlutils):
    """
    Test preview of DB Scripts on colocated DB from ensemble
    """

    exp_name = "test-colocated-db-script"

    test_launcher = wlmutils.get_test_launcher()
    test_interface = wlmutils.get_test_interface()
    test_port = wlmutils.get_test_port()
    test_device = mlutils.get_test_device()
    test_num_gpus = mlutils.get_test_num_gpus() if pytest.test_device == "GPU" else 1

    test_script = fileutils.get_test_conf_path("run_dbscript_smartredis.py")
    torch_script = fileutils.get_test_conf_path("torchscript.py")

    # Create SmartSim Experiment
    exp = Experiment(exp_name, launcher=test_launcher, exp_path=test_dir)

    colo_settings = exp.create_run_settings(exe=sys.executable, exe_args=test_script)
    colo_settings.set_nodes(1)
    colo_settings.set_tasks(1)

    # Create SmartSim Ensemble with two identical models
    colo_ensemble = exp.create_ensemble(
        "colocated_ensemble", run_settings=colo_settings, replicas=2
    )

    # Create a SmartSim model
    colo_model = exp.create_model("colocated_model", colo_settings)

    # Colocate a db with each ensemble entity and add a script
    # to each entity via file
    for i, entity in enumerate(colo_ensemble):
        entity.disable_key_prefixing()
        entity.colocate_db_tcp(
            port=test_port + i,
            db_cpus=1,
            debug=True,
            ifname=test_interface,
        )

        entity.add_script(
            "test_script1",
            script_path=torch_script,
            device=test_device,
            devices_per_node=test_num_gpus,
            first_device=0,
        )

    # Colocate a db with the non-ensemble Model
    colo_model.colocate_db_tcp(
        port=test_port + len(colo_ensemble),
        db_cpus=1,
        debug=True,
        ifname=test_interface,
    )

    # Add a script to the non-ensemble model
    torch_script_str = "def negate(x):\n\treturn torch.neg(x)\n"
    cm_name2 = "test_script2"
    colo_ensemble.add_script(
        cm_name2,
        script=torch_script_str,
        device=test_device,
        devices_per_node=test_num_gpus,
        first_device=0,
    )

    # Add the third SmartSim model to the ensemble
    colo_ensemble.add_model(colo_model)

    # Add another script via file to the entire ensemble
    cm_name1 = "test_script1"
    colo_model.add_script(
        cm_name1,
        script_path=torch_script,
        device=test_device,
        devices_per_node=test_num_gpus,
        first_device=0,
    )

    # Assert we have added one model to the ensemble
    assert len(colo_ensemble._db_scripts) == 1
    # Assert we have added both models to each entity
    assert all([len(entity._db_scripts) == 2 for entity in colo_ensemble])

    exp.generate(colo_ensemble)

    preview_manifest = Manifest(colo_ensemble)

    # Execute preview method
    output = previewrenderer.render(exp, preview_manifest, verbosity_level="developer")

    # Evaluate output
    assert "Scripts" in output
    assert "Script Name" in output
    assert "Script Path" in output
    assert "Devices Per Node" in output

    assert cm_name2 in output
    assert torch_script in output
    assert test_device in output
    assert cm_name1 in output


def test_preview_verbosity_level_info_ensemble(test_dir, wlmutils):
    """
    Test preview of separate model entity and ensemble entity
    with verbosity level set to info
    """
    exp_name = "test-model-and-ensemble"
    test_dir = pathlib.Path(test_dir) / exp_name
    test_dir.mkdir(parents=True)
    test_launcher = wlmutils.get_test_launcher()
    exp = Experiment(exp_name, exp_path=str(test_dir), launcher=test_launcher)

    rs1 = exp.create_run_settings("echo", ["hello", "world"])
    rs2 = exp.create_run_settings("echo", ["spam", "eggs"])

    hw_name = "echo-hello"
    se_name = "echo-spam"
    ens_name = "echo-ensemble"
    hello_world_model = exp.create_model(hw_name, run_settings=rs1)
    spam_eggs_model = exp.create_model(se_name, run_settings=rs2)
    hello_ensemble = exp.create_ensemble(ens_name, run_settings=rs1, replicas=3)

    exp.generate(hello_world_model, spam_eggs_model, hello_ensemble)

    preview_manifest = Manifest(hello_world_model, spam_eggs_model, hello_ensemble)
    output = previewrenderer.render(exp, preview_manifest, verbosity_level="info")

    assert "Executable" not in output
    assert "Executable Arguments" not in output

    assert "echo_ensemble_1" not in output


def test_preview_verbosity_level_info_colocated_db_model_ensemble(
    fileutils, test_dir, wlmutils, mlutils
):
    """Test preview of DBModel on colocated ensembles, first adding the DBModel to the
    ensemble, then colocating DB.
    """

    exp_name = "test-colocated-db-model-ensemble-reordered"
    test_launcher = wlmutils.get_test_launcher()
    test_interface = wlmutils.get_test_interface()
    test_port = wlmutils.get_test_port()
    test_device = mlutils.get_test_device()
    test_num_gpus = 1

    test_script = fileutils.get_test_conf_path("run_tf_dbmodel_smartredis.py")

    exp = Experiment(exp_name, launcher=test_launcher, exp_path=test_dir)
    colo_settings = exp.create_run_settings(exe=sys.executable, exe_args=test_script)
    colo_settings.set_nodes(1)
    colo_settings.set_tasks(1)

    # Create the ensemble of two identical SmartSim Model
    colo_ensemble = exp.create_ensemble(
        "colocated_ens", run_settings=colo_settings, replicas=2
    )

    # Create colocated SmartSim Model
    colo_model = exp.create_model("colocated_model", colo_settings)

    # Create and save ML model to filesystem
    content = "empty test"
    model_path = pathlib.Path(test_dir) / "model1.pt"
    model_path.write_text(content)

    # Test adding a model from ensemble
    colo_ensemble.add_ml_model(
        "cnn",
        "TF",
        model_path=model_path,
        device=test_device,
        devices_per_node=test_num_gpus,
        first_device=0,
        inputs="args_0",
        outputs="Identity",
    )

    # Colocate a database with the first ensemble members
    for i, entity in enumerate(colo_ensemble):
        entity.colocate_db_tcp(
            port=test_port + i, db_cpus=1, debug=True, ifname=test_interface
        )
        # Add ML models to each ensemble member to make sure they
        # do not conflict with other ML models
        entity.add_ml_model(
            "cnn2",
            "TF",
            model_path=model_path,
            device=test_device,
            devices_per_node=test_num_gpus,
            first_device=0,
            inputs="args_0",
            outputs="Identity",
        )
        entity.disable_key_prefixing()

    # Add another ensemble member
    colo_ensemble.add_model(colo_model)

    # Colocate a database with the new ensemble member
    colo_model.colocate_db_tcp(
        port=test_port + len(colo_ensemble) - 1,
        db_cpus=1,
        debug=True,
        ifname=test_interface,
    )
    # Add a ML model to the new ensemble member
    model_inputs = "args_0"
    model_outputs = "Identity"
    model_name = "cnn2"
    model_backend = "TF"
    colo_model.add_ml_model(
        model_name,
        model_backend,
        model_path=model_path,
        device=test_device,
        devices_per_node=test_num_gpus,
        first_device=0,
        inputs=model_inputs,
        outputs=model_outputs,
    )

    exp.generate(colo_ensemble)

    preview_manifest = Manifest(colo_ensemble)

    # Execute preview method
    output = previewrenderer.render(exp, preview_manifest, verbosity_level="info")

    assert "Outgoing Key Collision Prevention (Key Prefixing)" not in output
    assert "Devices Per Node" not in output


def test_verbosity_level_info_orchestrator_preview_render(
    test_dir, wlmutils, choose_host
):
    """Test correct preview output properties for Orchestrator preview"""
    # Prepare entities
    test_launcher = wlmutils.get_test_launcher()
    test_interface = wlmutils.get_test_interface()
    test_port = wlmutils.get_test_port()
    exp_name = "test_orchestrator_preview_properties"
    exp = Experiment(exp_name, exp_path=test_dir, launcher=test_launcher)
    # create regular database
    orc = exp.create_database(
        port=test_port,
        interface=test_interface,
        hosts=choose_host(wlmutils),
    )
    preview_manifest = Manifest(orc)

    # Execute method for template rendering
    output = previewrenderer.render(exp, preview_manifest, verbosity_level="info")

    # Evaluate output
    assert "TCP/IP Port(s)" not in output
    assert "Executable" not in output
    assert "Run Command" not in output


def test_preview_verbosity_info_ensemble(test_dir, wlmutils):
    """
    Test client configuration and key prefixing in Ensemble preview
    """
    # Prepare entities
    test_launcher = wlmutils.get_test_launcher()
    exp = Experiment("key_prefix_test", exp_path=test_dir, launcher=test_launcher)
    # Create Orchestrator
    db = exp.create_database(port=6780, interface="lo")
    exp.generate(db, overwrite=True)
    rs1 = exp.create_run_settings("echo", ["hello", "world"])
    # Create ensemble
    ensemble = exp.create_ensemble("fd_simulation", run_settings=rs1, replicas=2)
    # enable key prefixing on ensemble
    ensemble.enable_key_prefixing()
    exp.generate(ensemble, overwrite=True)
    rs2 = exp.create_run_settings("echo", ["spam", "eggs"])
    # Create model
    ml_model = exp.create_model("tf_training", rs2)

    for sim in ensemble.entities:
        ml_model.register_incoming_entity(sim)

    exp.generate(ml_model, overwrite=True)
    preview_manifest = Manifest(db, ml_model, ensemble)

    # Call preview renderer for testing output
    output = previewrenderer.render(exp, preview_manifest, verbosity_level="info")

    # Evaluate output
    assert "Outgoing Key Collision Prevention (Key Prefixing)" not in output


def test_output_format_error():
    """
    Test error when invalid ouput format is given.
    """
    # Prepare entities
    exp_name = "test_output_format"
    exp = Experiment(exp_name)

    # Execute preview method
    with pytest.raises(PreviewFormatError) as ex:
        exp.preview(output_format="hello")
    assert (
        "The only valid output format currently available is plain_text"
        in ex.value.args[0]
    )


def test_get_ifname_filter(wlmutils, test_dir, choose_host):
    """Test get_ifname filter"""
    # Prepare entities
    test_launcher = wlmutils.get_test_launcher()
    test_interface = wlmutils.get_test_interface()
    test_port = wlmutils.get_test_port()
    exp_name = "test-get-ifname-filter"
    exp = Experiment(exp_name, exp_path=test_dir, launcher=test_launcher)

    orc = exp.create_database(
        port=test_port,
        interface=test_interface,
        hosts=choose_host(wlmutils),
        db_identifier="orc_1",
    )
    # Start the orchestrator
    exp.start(orc)

    assert orc.is_active() == True

    active_dbjobs = exp._control.active_orch_dict

    template_str = "{{db_exe_args | get_ifname}}"

    for db in active_dbjobs.values():
        FILTERS["get_ifname"] = previewrenderer.get_ifname
        output = Template(template_str).render(
            db_exe_args=db.entity.run_settings.exe_args
        )
        assert output == test_interface[0]
        # Test empty input string
        test_string = ""
        output = Template(template_str).render(db_exe_args=test_string)
        assert output == ""
        # Test input with no '=' delimiter
        test_string = ["+ifnameib0"]
        output = Template(template_str).render(db_exe_args=test_string)
        assert output == ""
        # Test input with empty RHS
        test_string = ["=ib0"]
        output = Template(template_str).render(db_exe_args=test_string)
        assert output == ""
        # Test input with empty LHS
        test_string = ["+ifname="]
        output = Template(template_str).render(db_exe_args=test_string)
        assert output == ""
        # Test input with no matching item
        test_string = [
            "+name=orc_1_0",
            "+port=6780",
        ]
        output = Template(template_str).render(db_exe_args=test_string)
        assert output == ""

    exp.stop(orc)


def test_get_dbtype_filter():
    """Test get_dbtype filter to extract database backend from config"""

    template_str = "{{ config | get_dbtype }}"
    FILTERS["get_dbtype"] = previewrenderer.get_dbtype
    output = Template(template_str).render(config=CONFIG.database_cli)
    assert output in CONFIG.database_cli
    # Test empty input
    test_string = ""
    output = Template(template_str).render(config=test_string)
    assert output == ""
    # Test empty path
    test_string = "SmartSim/smartsim/_core/bin/"
    output = Template(template_str).render(config=test_string)
    assert output == ""
    # Test no hyphen
    test_string = "SmartSim/smartsim/_core/bin/rediscli"
    output = Template(template_str).render(config=test_string)
    assert output == ""
    # Test no LHS
    test_string = "SmartSim/smartsim/_core/bin/redis-"
    output = Template(template_str).render(config=test_string)
    assert output == ""
    # Test no RHS
    test_string = "SmartSim/smartsim/_core/bin/-cli"
    output = Template(template_str).render(config=test_string)
    assert output == ""<|MERGE_RESOLUTION|>--- conflicted
+++ resolved
@@ -218,19 +218,10 @@
     assert orc.is_active() == True
 
     # Retrieve started manifest from experiment
-<<<<<<< HEAD
-    active_dbjobs = exp._control.active_orch_list
+    active_dbjobs = exp._control.active_orch_dict
 
     # Execute method for template rendering
-    output = previewrenderer.render(
-        exp, active_dbjobs=active_dbjobs, verbosity_level="developer"
-    )
-=======
-    active_dbjobs = exp._control.active_orch_dict
-
-    # Execute method for template rendering
-    output = previewrenderer.render(exp, active_dbjobs=active_dbjobs)
->>>>>>> 93ea8a19
+    output = previewrenderer.render(exp, active_dbjobs=active_dbjobs, verbosity_level="developer")
 
     assert "Active Infrastructure" in output
     assert "Database Identifier" in output
@@ -280,22 +271,14 @@
     )
 
     # Retreive any active jobs
-<<<<<<< HEAD
-    active_dbjobs = exp._control.active_orch_list
-=======
     active_dbjobs = exp._control.active_orch_dict
->>>>>>> 93ea8a19
 
     preview_manifest = Manifest(orc2, orc3)
 
     # Execute method for template rendering
-<<<<<<< HEAD
     output = previewrenderer.render(
         exp, preview_manifest, active_dbjobs=active_dbjobs, verbosity_level="developer"
     )
-=======
-    output = previewrenderer.render(exp, preview_manifest, active_dbjobs=active_dbjobs)
->>>>>>> 93ea8a19
 
     assert "Active Infrastructure" in output
     assert "Database Identifier" in output
@@ -338,19 +321,10 @@
     exp.start(db, db2)
 
     # Retreive any active jobs
-<<<<<<< HEAD
-    active_dbjobs = exp._control.active_orch_list
+    active_dbjobs = exp._control.active_orch_dict
 
     # Execute method for template rendering
-    output = previewrenderer.render(
-        exp, active_dbjobs=active_dbjobs, verbosity_level="developer"
-    )
-=======
-    active_dbjobs = exp._control.active_orch_dict
-
-    # Execute method for template rendering
-    output = previewrenderer.render(exp, active_dbjobs=active_dbjobs)
->>>>>>> 93ea8a19
+    output = previewrenderer.render(exp, active_dbjobs=active_dbjobs, verbosity_level="developer")
 
     assert "Active Infrastructure" in output
     assert "Database Identifier" in output
@@ -359,6 +333,54 @@
     assert "Type" in output
     assert "TCP/IP" in output
 
+    exp.stop(orc)
+
+
+def test_preview_multidb_active_infrastructure(wlmutils, test_dir, choose_host):
+    """multiple started databases active infrastructure"""
+
+    # Retrieve parameters from testing environment
+    test_launcher = wlmutils.get_test_launcher()
+    test_interface = wlmutils.get_test_interface()
+    test_port = wlmutils.get_test_port()
+
+    # start a new Experiment for this section
+    exp = Experiment(
+        "test_multidb_create_standard_twice", exp_path=test_dir, launcher=test_launcher
+    )
+
+    # create and start an instance of the Orchestrator database
+    db = exp.create_database(
+        port=test_port,
+        interface=test_interface,
+        db_identifier="testdb_reg",
+        hosts=choose_host(wlmutils, 1),
+    )
+
+    # create database with different db_id
+    db2 = exp.create_database(
+        port=test_port + 1,
+        interface=test_interface,
+        db_identifier="testdb_reg2",
+        hosts=choose_host(wlmutils, 2),
+    )
+    exp.start(db, db2)
+
+    # Retreive any active jobs
+    active_dbjobs = exp._control.active_orch_list
+
+    # Execute method for template rendering
+    output = previewrenderer.render(
+        exp, active_dbjobs=active_dbjobs, verbosity_level="developer"
+    )
+
+    assert "Active Infrastructure" in output
+    assert "Database Identifier" in output
+    assert "Shards" in output
+    assert "Network Interface" in output
+    assert "Type" in output
+    assert "TCP/IP" in output
+
     assert "testdb_reg" in output
     assert "testdb_reg2" in output
     assert "Ochestrators" not in output
@@ -389,22 +411,14 @@
     assert orc.is_active() == True
 
     # Retrieve any active jobs
-<<<<<<< HEAD
-    active_dbjobs = exp._control.active_orch_list
-=======
     active_dbjobs = exp._control.active_orch_dict
->>>>>>> 93ea8a19
 
     preview_manifest = Manifest(orc)
 
     # Execute method for template rendering
-<<<<<<< HEAD
     output = previewrenderer.render(
         exp, preview_manifest, active_dbjobs=active_dbjobs, verbosity_level="developer"
     )
-=======
-    output = previewrenderer.render(exp, preview_manifest, active_dbjobs=active_dbjobs)
->>>>>>> 93ea8a19
 
     assert "WARNING: Cannot preview a started entity" in output
 
