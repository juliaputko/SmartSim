--- conflicted
+++ resolved
@@ -126,10 +126,6 @@
     assert "Network Interface" in output
     assert "Type" in output
     assert "Executable" in output
-<<<<<<< HEAD
-    assert "Batch Launch" in output
-=======
->>>>>>> ee94055b
 
     db_path = _utils.get_db_path()
     if db_path:
@@ -1268,7 +1264,7 @@
     preview_manifest = Manifest(orc, smartsim_model)
 
     # Execute preview method
-    output = previewrenderer.render(exp, preview_manifest)
+    output = previewrenderer.render(exp, preview_manifest, verbosity_level="debug")
 
     # Evaluate output
     assert "Run Command" in output
@@ -1297,7 +1293,7 @@
     preview_manifest = Manifest(M1, M2)
 
     # Execute preview method
-    output = previewrenderer.render(exp, preview_manifest)
+    output = previewrenderer.render(exp, preview_manifest, verbosity_level="debug")
 
     assert "Run Command" in output
     assert "Run Arguments" in output
@@ -1330,17 +1326,10 @@
     preview_manifest = Manifest(model)
 
     # Execute preview method
-<<<<<<< HEAD
-    output = previewrenderer.render(exp, preview_manifest)
-
-    assert "Batch Launch: True" in output
-    assert "Batch Commands" in output
-=======
     output = previewrenderer.render(exp, preview_manifest, verbosity_level="debug")
 
     assert "Batch Launch: True" in output
     assert "Batch Command" in output
->>>>>>> ee94055b
     assert "Batch Arguments" in output
     assert "nodes" in output
     assert "time" in output
@@ -1373,17 +1362,10 @@
     preview_manifest = Manifest(ensemble)
 
     # Execute preview method
-<<<<<<< HEAD
-    output = previewrenderer.render(exp, preview_manifest)
-
-    assert "Batch Launch: True" in output
-    assert "Batch Commands" in output
-=======
     output = previewrenderer.render(exp, preview_manifest, verbosity_level="debug")
 
     assert "Batch Launch: True" in output
     assert "Batch Command" in output
->>>>>>> ee94055b
     assert "Batch Arguments" in output
     assert "nodes" in output
     assert "time" in output
