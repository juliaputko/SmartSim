# BSD 2-Clause License
#
# Copyright (c) 2021-2023, Hewlett Packard Enterprise
# All rights reserved.
#
# Redistribution and use in source and binary forms, with or without
# modification, are permitted provided that the following conditions are met:
#
# 1. Redistributions of source code must retain the above copyright notice, this
#    list of conditions and the following disclaimer.
#
# 2. Redistributions in binary form must reproduce the above copyright notice,
#    this list of conditions and the following disclaimer in the documentation
#    and/or other materials provided with the distribution.
#
# THIS SOFTWARE IS PROVIDED BY THE COPYRIGHT HOLDERS AND CONTRIBUTORS "AS IS"
# AND ANY EXPRESS OR IMPLIED WARRANTIES, INCLUDING, BUT NOT LIMITED TO, THE
# IMPLIED WARRANTIES OF MERCHANTABILITY AND FITNESS FOR A PARTICULAR PURPOSE ARE
# DISCLAIMED. IN NO EVENT SHALL THE COPYRIGHT HOLDER OR CONTRIBUTORS BE LIABLE
# FOR ANY DIRECT, INDIRECT, INCIDENTAL, SPECIAL, EXEMPLARY, OR CONSEQUENTIAL
# DAMAGES (INCLUDING, BUT NOT LIMITED TO, PROCUREMENT OF SUBSTITUTE GOODS OR
# SERVICES; LOSS OF USE, DATA, OR PROFITS; OR BUSINESS INTERRUPTION) HOWEVER
# CAUSED AND ON ANY THEORY OF LIABILITY, WHETHER IN CONTRACT, STRICT LIABILITY,
# OR TORT (INCLUDING NEGLIGENCE OR OTHERWISE) ARISING IN ANY WAY OUT OF THE USE
# OF THIS SOFTWARE, EVEN IF ADVISED OF THE POSSIBILITY OF SUCH DAMAGE.
import pathlib
<<<<<<< HEAD
import sys
=======
>>>>>>> f17d68f0
from os import path as osp

import numpy as np
import pytest

from smartsim import Experiment
from smartsim._core import Manifest, previewrenderer
from smartsim.error.errors import PreviewFormatError
from smartsim.settings import RunSettings


@pytest.fixture
def choose_host():
    def _choose_host(wlmutils, index: int = 0):
        hosts = wlmutils.get_test_hostlist()
        if hosts:
            return hosts[index]
        return None

    return _choose_host


def test_experiment_preview(test_dir, wlmutils):
    """Test correct preview output fields for Experiment preview"""
<<<<<<< HEAD
=======

>>>>>>> f17d68f0
    # Prepare entities
    test_launcher = wlmutils.get_test_launcher()
    exp_name = "test_experiment_preview"
    exp = Experiment(exp_name, exp_path=test_dir, launcher=test_launcher)

    # Execute method for template rendering
    output = previewrenderer.render(exp)

    # Evaluate output
    summary_lines = output.split("\n")
    summary_lines = [item.replace("\t", "").strip() for item in summary_lines[-3:]]
    assert 3 == len(summary_lines)
    summary_dict = dict(row.split(": ") for row in summary_lines)
    assert set(["Experiment", "Experiment Path", "Launcher"]).issubset(summary_dict)


def test_experiment_preview_properties(test_dir, wlmutils):
    """Test correct preview output properties for Experiment preview"""
    # Prepare entities
    test_launcher = wlmutils.get_test_launcher()
    exp_name = "test_experiment_preview_properties"
    exp = Experiment(exp_name, exp_path=test_dir, launcher=test_launcher)

    # Execute method for template rendering
    output = previewrenderer.render(exp)

    # Evaluate output
    summary_lines = output.split("\n")
    summary_lines = [item.replace("\t", "").strip() for item in summary_lines[-3:]]
    assert 3 == len(summary_lines)
    summary_dict = dict(row.split(": ") for row in summary_lines)
    assert exp.name == summary_dict["Experiment"]
    assert exp.exp_path == summary_dict["Experiment Path"]
    assert exp.launcher == summary_dict["Launcher"]


def test_preview_to_file(test_dir, wlmutils):
    """
    Test that if an output_filename is given, a file
    is rendered for Experiment preview"
    """
    # Prepare entities
    test_launcher = wlmutils.get_test_launcher()
    exp_name = "test_preview_output_filename"
    exp = Experiment(exp_name, exp_path=test_dir, launcher=test_launcher)
    filename = "test_preview_output_filename.txt"
    path = pathlib.Path(test_dir) / filename
    # Execute preview method
    exp.preview(output_format="plain_text", output_filename=str(path))

    # Evaluate output
    assert path.exists()
    assert path.is_file()


def test_model_preview(test_dir, wlmutils):
    """
    Test correct preview output fields for Model preview
    """
    # Prepare entities
    exp_name = "test_model_preview"
    test_launcher = wlmutils.get_test_launcher()
    exp = Experiment(exp_name, exp_path=test_dir, launcher=test_launcher)
    model_params = {"port": 6379, "password": "unbreakable_password"}
    rs1 = RunSettings("bash", "multi_tags_template.sh")
    rs2 = exp.create_run_settings("echo", ["spam", "eggs"])

    hello_world_model = exp.create_model(
        "echo-hello", run_settings=rs1, params=model_params
    )
<<<<<<< HEAD

    spam_eggs_model = exp.create_model("echo-spam", run_settings=rs2)

    preview_manifest = Manifest(hello_world_model, spam_eggs_model)

=======
    spam_eggs_model = exp.create_model("echo-spam", run_settings=rs2)

    preview_manifest = Manifest(hello_world_model, spam_eggs_model)
>>>>>>> f17d68f0
    # Execute preview method
    rendered_preview = previewrenderer.render(exp, preview_manifest)

    # Evaluate output
    assert "Model name" in rendered_preview
    assert "Executable" in rendered_preview
    assert "Executable Arguments" in rendered_preview
    assert "Batch Launch" in rendered_preview
    assert "Model parameters" in rendered_preview


def test_model_preview_properties(test_dir, wlmutils):
    """
    Test correct preview output properties for Model preview
    """
    # Prepare entities
    exp_name = "test_model_preview_parameters"
    test_launcher = wlmutils.get_test_launcher()
    exp = Experiment(exp_name, exp_path=test_dir, launcher=test_launcher)

<<<<<<< HEAD
    hw_name = "echo-hello"
    hw_port = 6379
    hw_password = "unbreakable_password"
    hw_rs = "multi_tags_template.sh"
    model_params = {"port": hw_port, "password": hw_password}
    hw_param1 = "bash"
    rs1 = RunSettings(hw_param1, hw_rs)

    se_name = "echo-spam"
    se_param1 = "echo"
    se_param2 = "spam"
    se_param3 = "eggs"
    rs2 = exp.create_run_settings(se_param1, [se_param2, se_param3])

    hello_world_model = exp.create_model(hw_name, run_settings=rs1, params=model_params)
    spam_eggs_model = exp.create_model(se_name, run_settings=rs2)

=======
    model_params = {"port": 6379, "password": "unbreakable_password"}
    rs1 = RunSettings("bash", "multi_tags_template.sh")

    rs2 = exp.create_run_settings("echo", ["spam", "eggs"])

    hello_world_model = exp.create_model(
        "echo-hello", run_settings=rs1, params=model_params
    )
    spam_eggs_model = exp.create_model("echo-spam", run_settings=rs2)
>>>>>>> f17d68f0
    preview_manifest = Manifest(hello_world_model, spam_eggs_model)

    # Execute preview method
    rendered_preview = previewrenderer.render(exp, preview_manifest)

    # Evaluate output for hello world model
<<<<<<< HEAD
    assert hw_name in rendered_preview
    assert hw_param1 in rendered_preview
    assert hw_rs in rendered_preview
    assert "False" in rendered_preview
    assert "port" in rendered_preview
    assert "password" in rendered_preview
    assert str(hw_port) in rendered_preview
    assert hw_password in rendered_preview

    assert hw_name == hello_world_model.name
    assert hw_param1 in hello_world_model.run_settings.exe[0]
    assert hw_rs == hello_world_model.run_settings.exe_args[0]
    assert None == hello_world_model.batch_settings
    assert "port" in list(hello_world_model.params.items())[0]
    assert hw_port in list(hello_world_model.params.items())[0]
    assert "password" in list(hello_world_model.params.items())[1]
    assert hw_password in list(hello_world_model.params.items())[1]

    # Evaluate outputfor spam eggs model
    assert se_name in rendered_preview
    assert se_param1 in rendered_preview
    assert se_param2 in rendered_preview
    assert se_param3 in rendered_preview

    assert se_name == spam_eggs_model.name
    assert se_param1 in spam_eggs_model.run_settings.exe[0]
    assert se_param2 == spam_eggs_model.run_settings.exe_args[0]
    assert se_param3 == spam_eggs_model.run_settings.exe_args[1]
=======
    assert "echo-hello" in rendered_preview
    assert "/usr/bin/bash" in rendered_preview
    assert "multi_tags_template.sh" in rendered_preview
    assert "False" in rendered_preview
    assert "port" in rendered_preview
    assert "password" in rendered_preview
    assert "6379" in rendered_preview
    assert "unbreakable_password" in rendered_preview

    assert "echo-hello" == hello_world_model.name
    assert "/usr/bin/bash" == hello_world_model.run_settings.exe[0]
    assert "multi_tags_template.sh" == hello_world_model.run_settings.exe_args[0]
    assert None == hello_world_model.batch_settings
    assert "port" in list(hello_world_model.params.items())[0]
    assert 6379 in list(hello_world_model.params.items())[0]
    assert "password" in list(hello_world_model.params.items())[1]
    assert "unbreakable_password" in list(hello_world_model.params.items())[1]

    # Evaluate outputfor spam eggs model
    assert "echo-spam" in rendered_preview
    assert "/usr/bin/echo" in rendered_preview
    assert "spam" in rendered_preview
    assert "eggs" in rendered_preview
    assert "echo-spam" == spam_eggs_model.name
    assert "/usr/bin/echo" == spam_eggs_model.run_settings.exe[0]
    assert "spam" == spam_eggs_model.run_settings.exe_args[0]
    assert "eggs" == spam_eggs_model.run_settings.exe_args[1]
>>>>>>> f17d68f0


def test_model_with_tagged_files(fileutils, test_dir, wlmutils):
    """
    Test model with tagged files in preview.
    """
    # Prepare entities
    exp_name = "test_model_preview_parameters"
    test_launcher = wlmutils.get_test_launcher()
    exp = Experiment(exp_name, exp_path=test_dir, launcher=test_launcher)

    model_params = {"port": 6379, "password": "unbreakable_password"}
    model_settings = RunSettings("bash", "multi_tags_template.sh")

    hello_world_model = exp.create_model(
        "echo-hello", run_settings=model_settings, params=model_params
    )

    config = fileutils.get_test_conf_path(
        osp.join("generator_files", "multi_tags_template.sh")
    )
    hello_world_model.attach_generator_files(to_configure=[config])
    exp.generate(hello_world_model, overwrite=True)

    preview_manifest = Manifest(hello_world_model)

    # Execute preview method
    rendered_preview = previewrenderer.render(exp, preview_manifest)

    # Evaluate output
    assert "Tagged Files for model configuration" in rendered_preview
    assert "generator_files/multi_tags_template.sh" in rendered_preview
    assert "generator_files/multi_tags_template.sh" in hello_world_model.files.tagged[0]


def test_model_key_prefixing(test_dir, wlmutils):
    """
    Test preview for enabling key prefixing for a Model
    """
<<<<<<< HEAD

    # Prepare entities
    exp_name = "test_model_key_prefixing"
    test_launcher = wlmutils.get_test_launcher()
    exp = Experiment(exp_name, exp_path=test_dir, launcher=test_launcher)

=======
    # Prepare entities
    test_launcher = wlmutils.get_test_launcher()
    exp = Experiment("key_prefix_test", exp_path=test_dir, launcher=test_launcher)
>>>>>>> f17d68f0
    db = exp.create_database(port=6780, interface="lo")
    exp.generate(db, overwrite=True)
    rs1 = exp.create_run_settings("echo", ["hello", "world"])
    model = exp.create_model("model_test", run_settings=rs1)
    # enable key prefixing on ensemble
    model.enable_key_prefixing()
    exp.generate(model, overwrite=True)

    preview_manifest = Manifest(db, model)

    # Execute preview method
    output = previewrenderer.render(exp, preview_manifest)

    # Evaluate output
    assert "Key prefix" in output
    assert "model_test" in output
    assert "Outgoing key collision prevention (key prefixing)" in output
    assert "Tensors: On" in output
    assert "DataSets: On" in output
    assert "Models/Scripts: Off" in output
    assert "Aggregation Lists: On" in output


<<<<<<< HEAD
def test_ensembles_preview(test_dir, wlmutils):
    """
    Test ensemble preview fields are correct in template render
    """
    test_launcher = wlmutils.get_test_launcher()
    exp = Experiment(
        "test-ensembles-preview", exp_path=test_dir, launcher=test_launcher
    )

    # setup ensemble parameter space
    learning_rate = list(np.linspace(0.01, 0.5))
    train_params = {"LR": learning_rate}

    # define how each member should run
    run = exp.create_run_settings(exe="python", exe_args="./train-model.py")

    ensemble = exp.create_ensemble(
        "Training-Ensemble",
        params=train_params,
        params_as_args=["LR"],
        run_settings=run,
        perm_strategy="random",
        n_models=4,
    )

    preview_manifest = Manifest(ensemble)
    output = previewrenderer.render(exp, preview_manifest)

    assert "Ensemble name" in output
    assert "Members" in output
    assert "Ensemble parameters" in output


def test_preview_models_and_ensembles(test_dir, wlmutils):
    """
    Test preview of separate model entity and ensemble entity
    """
    exp_name = "test-model-and-ensemble"
    test_dir = pathlib.Path(test_dir) / exp_name
    test_dir.mkdir(parents=True)
    test_launcher = wlmutils.get_test_launcher()
    exp = Experiment(exp_name, exp_path=str(test_dir), launcher=test_launcher)

    rs1 = exp.create_run_settings("echo", ["hello", "world"])
    rs2 = exp.create_run_settings("echo", ["spam", "eggs"])

    hw_name = "echo-hello"
    se_name = "echo-spam"
    ens_name = "echo-ensemble"
    hello_world_model = exp.create_model(hw_name, run_settings=rs1)
    spam_eggs_model = exp.create_model(se_name, run_settings=rs2)
    hello_ensemble = exp.create_ensemble(ens_name, run_settings=rs1, replicas=3)

    exp.generate(hello_world_model, spam_eggs_model, hello_ensemble)

    preview_manifest = Manifest(hello_world_model, spam_eggs_model, hello_ensemble)
    output = previewrenderer.render(exp, preview_manifest)

    assert "Models" in output
    assert hw_name in output
    assert se_name in output

    assert "Ensembles" in output
    assert ens_name + "_1" in output
    assert ens_name + "_2" in output


def test_ensemble_preview_client_configuration(test_dir, wlmutils):
    """
    Test client configuration and key prefixing in Ensemble preview
    """
    # Prepare entities
    test_launcher = wlmutils.get_test_launcher()
    exp = Experiment("key_prefix_test", exp_path=test_dir, launcher=test_launcher)
    # Create Orchestrator
    db = exp.create_database(port=6780, interface="lo")
    exp.generate(db, overwrite=True)
    rs1 = exp.create_run_settings("echo", ["hello", "world"])
    # Create ensemble
    ensemble = exp.create_ensemble("fd_simulation", run_settings=rs1, replicas=2)
    # enable key prefixing on ensemble
    ensemble.enable_key_prefixing()
    exp.generate(ensemble, overwrite=True)
    rs2 = exp.create_run_settings("echo", ["spam", "eggs"])
    # Create model
    ml_model = exp.create_model("tf_training", rs2)

    for sim in ensemble.entities:
        ml_model.register_incoming_entity(sim)

    exp.generate(ml_model, overwrite=True)
    preview_manifest = Manifest(db, ml_model, ensemble)

    # Call preview renderer for testing output
    output = previewrenderer.render(exp, preview_manifest)

    assert "Client Configuration" in output
    assert "Database identifier" in output
    assert "Database backend" in output
    assert "Type" in output


def test_ensemble_preview_attached_files(fileutils, test_dir, wlmutils):
    """
    Test the preview of tagged, copy, and symlink files attached
    to an ensemble
    """
    # Prepare entities
    test_launcher = wlmutils.get_test_launcher()
    exp = Experiment("attached-files-test", exp_path=test_dir, launcher=test_launcher)
    ensemble = exp.create_ensemble(
        "dir_test", replicas=1, run_settings=RunSettings("python", exe_args="sleep.py")
    )
    ensemble.entities = []
    params = {"THERMO": [10, 20], "STEPS": [20, 30]}
    ensemble = exp.create_ensemble(
        "dir_test",
        params=params,
        run_settings=RunSettings("python", exe_args="sleep.py"),
    )
    gen_dir = fileutils.get_test_conf_path(osp.join("generator_files", "test_dir"))
    symlink_dir = fileutils.get_test_conf_path(
        osp.join("generator_files", "to_symlink_dir")
    )
    copy_dir = fileutils.get_test_conf_path(osp.join("generator_files", "to_copy_dir"))

    ensemble.attach_generator_files()
    ensemble.attach_generator_files(
        to_configure=[gen_dir, copy_dir], to_copy=copy_dir, to_symlink=symlink_dir
    )
    preview_manifest = Manifest(ensemble)

    # Call preview renderer for testing output
    output = previewrenderer.render(exp, preview_manifest)

    # Evaluate output
    assert "Tagged Files for model configuration" in output
    assert "Copy files" in output
    assert "Symlink" in output
    assert "Ensemble parameters" in output
    assert "Model parameters" in output

    assert "generator_files/test_dir" in output
    assert "generator_files/to_copy_dir" in output
    assert "generator_files/to_symlink_dir" in output
    assert "/SmartSim" in output
    for model in ensemble:
        assert "generator_files/test_dir" in model.files.tagged[0]
        for copy in model.files.copy:
            assert "generator_files/to_copy_dir" in copy
        for link in model.files.link:
            assert "generator_files/to_symlink_dir" in link


def test_preview_colocated_db_model_ensemble(fileutils, test_dir, wlmutils, mlutils):
    """Test preview of DBModel on colocated ensembles, first adding the DBModel to the
    ensemble, then colocating DB.
    """

    exp_name = "test-colocated-db-model-ensemble-reordered"
    test_launcher = wlmutils.get_test_launcher()
    test_interface = wlmutils.get_test_interface()
    test_port = wlmutils.get_test_port()
    test_device = mlutils.get_test_device()
    test_num_gpus = 1

    test_script = fileutils.get_test_conf_path("run_tf_dbmodel_smartredis.py")

    exp = Experiment(exp_name, launcher=test_launcher, exp_path=test_dir)
    colo_settings = exp.create_run_settings(exe=sys.executable, exe_args=test_script)
    colo_settings.set_nodes(1)
    colo_settings.set_tasks(1)

    # Create the ensemble of two identical SmartSim Model
    colo_ensemble = exp.create_ensemble(
        "colocated_ens", run_settings=colo_settings, replicas=2
    )

    # Create colocated SmartSim Model
    colo_model = exp.create_model("colocated_model", colo_settings)

    # Create and save ML model to filesystem
    content = "empty test"
    model_path = pathlib.Path(test_dir) / "model1.pt"
    model_path.write_text(content)

    # Test adding a model from ensemble
    colo_ensemble.add_ml_model(
        "cnn",
        "TF",
        model_path=model_path,
        device=test_device,
        devices_per_node=test_num_gpus,
        first_device=0,
        inputs="args_0",
        outputs="Identity",
    )

    # Colocate a database with the first ensemble members
    for i, entity in enumerate(colo_ensemble):
        entity.colocate_db_tcp(
            port=test_port + i, db_cpus=1, debug=True, ifname=test_interface
        )
        # Add ML models to each ensemble member to make sure they
        # do not conflict with other ML models
        entity.add_ml_model(
            "cnn2",
            "TF",
            model_path=model_path,
            device=test_device,
            devices_per_node=test_num_gpus,
            first_device=0,
            inputs="args_0",
            outputs="Identity",
        )
        entity.disable_key_prefixing()

    # Add another ensemble member
    colo_ensemble.add_model(colo_model)

    # Colocate a database with the new ensemble member
    colo_model.colocate_db_tcp(
        port=test_port + len(colo_ensemble) - 1,
        db_cpus=1,
        debug=True,
        ifname=test_interface,
    )
    # Add a ML model to the new ensemble member
    model_inputs = "args_0"
    model_outputs = "Identity"
    model_name = "cnn2"
    model_backend = "TF"
    colo_model.add_ml_model(
        model_name,
        model_backend,
        model_path=model_path,
        device=test_device,
        devices_per_node=test_num_gpus,
        first_device=0,
        inputs=model_inputs,
        outputs=model_outputs,
    )

    exp.generate(colo_ensemble)

    preview_manifest = Manifest(colo_ensemble)

    # Execute preview method
    output = previewrenderer.render(exp, preview_manifest)

    # Evaluate output
    assert "Models" in output
    assert "Model name" in output
    assert "Backend" in output
    assert "Model path" in output
    assert "Device" in output
    assert "Devices per node" in output
    assert "First device" in output
    assert "Inputs" in output
    assert "Outputs" in output

    assert model_name in output
    assert model_backend in output
    assert "Model path" in output
    assert "/model1.pt" in output
    assert "CPU" in output
    assert model_inputs in output
    assert model_outputs in output


def test_preview_colocated_db_script_ensemble(fileutils, test_dir, wlmutils, mlutils):
    """
    Test preview of DB Scripts on colocated DB from ensemble
    """

    exp_name = "test-colocated-db-script"

    test_launcher = wlmutils.get_test_launcher()
    test_interface = wlmutils.get_test_interface()
    test_port = wlmutils.get_test_port()
    test_device = mlutils.get_test_device()
    test_num_gpus = mlutils.get_test_num_gpus() if pytest.test_device == "GPU" else 1

    test_script = fileutils.get_test_conf_path("run_dbscript_smartredis.py")
    torch_script = fileutils.get_test_conf_path("torchscript.py")

    # Create SmartSim Experiment
    exp = Experiment(exp_name, launcher=test_launcher, exp_path=test_dir)

    colo_settings = exp.create_run_settings(exe=sys.executable, exe_args=test_script)
    colo_settings.set_nodes(1)
    colo_settings.set_tasks(1)

    # Create SmartSim Ensemble with two identical models
    colo_ensemble = exp.create_ensemble(
        "colocated_ensemble", run_settings=colo_settings, replicas=2
    )

    # Create a SmartSim model
    colo_model = exp.create_model("colocated_model", colo_settings)

    # Colocate a db with each ensemble entity and add a script
    # to each entity via file
    for i, entity in enumerate(colo_ensemble):
        entity.disable_key_prefixing()
        entity.colocate_db_tcp(
            port=test_port + i,
            db_cpus=1,
            debug=True,
            ifname=test_interface,
        )

        entity.add_script(
            "test_script1",
            script_path=torch_script,
            device=test_device,
            devices_per_node=test_num_gpus,
            first_device=0,
        )

    # Colocate a db with the non-ensemble Model
    colo_model.colocate_db_tcp(
        port=test_port + len(colo_ensemble),
        db_cpus=1,
        debug=True,
        ifname=test_interface,
    )

    # Add a script to the non-ensemble model
    torch_script_str = "def negate(x):\n\treturn torch.neg(x)\n"
    cm_name2 = "test_script2"
    colo_ensemble.add_script(
        cm_name2,
        script=torch_script_str,
        device=test_device,
        devices_per_node=test_num_gpus,
        first_device=0,
    )

    # Add the third SmartSim model to the ensemble
    colo_ensemble.add_model(colo_model)

    # Add another script via file to the entire ensemble
    cm_name1 = "test_script1"
    colo_model.add_script(
        cm_name1,
        script_path=torch_script,
        device=test_device,
        devices_per_node=test_num_gpus,
        first_device=0,
    )

    # Assert we have added one model to the ensemble
    assert len(colo_ensemble._db_scripts) == 1
    # Assert we have added both models to each entity
    assert all([len(entity._db_scripts) == 2 for entity in colo_ensemble])

    exp.generate(colo_ensemble)

    preview_manifest = Manifest(colo_ensemble)

    # Execute preview method
    output = previewrenderer.render(exp, preview_manifest)

    # Evaluate output
    assert "Scripts" in output
    assert "Script name" in output
    assert "Script path" in output
    assert "Devices per node" in output

    assert cm_name2 in output
    assert torch_script in output
    assert test_device in output
    assert cm_name1 in output


=======
>>>>>>> f17d68f0
def test_output_format_error():
    """
    Test error when invalid ouput format is given.
    """
    # Prepare entities
    exp_name = "test_output_format"
    exp = Experiment(exp_name)

    # Execute preview method
    with pytest.raises(PreviewFormatError) as ex:
        exp.preview(output_format="hello")
    assert (
        "The only valid output format currently available is plain_text"
        in ex.value.args[0]
    )<|MERGE_RESOLUTION|>--- conflicted
+++ resolved
@@ -23,11 +23,9 @@
 # CAUSED AND ON ANY THEORY OF LIABILITY, WHETHER IN CONTRACT, STRICT LIABILITY,
 # OR TORT (INCLUDING NEGLIGENCE OR OTHERWISE) ARISING IN ANY WAY OUT OF THE USE
 # OF THIS SOFTWARE, EVEN IF ADVISED OF THE POSSIBILITY OF SUCH DAMAGE.
+
 import pathlib
-<<<<<<< HEAD
 import sys
-=======
->>>>>>> f17d68f0
 from os import path as osp
 
 import numpy as np
@@ -52,10 +50,7 @@
 
 def test_experiment_preview(test_dir, wlmutils):
     """Test correct preview output fields for Experiment preview"""
-<<<<<<< HEAD
-=======
-
->>>>>>> f17d68f0
+
     # Prepare entities
     test_launcher = wlmutils.get_test_launcher()
     exp_name = "test_experiment_preview"
@@ -126,17 +121,11 @@
     hello_world_model = exp.create_model(
         "echo-hello", run_settings=rs1, params=model_params
     )
-<<<<<<< HEAD
 
     spam_eggs_model = exp.create_model("echo-spam", run_settings=rs2)
 
     preview_manifest = Manifest(hello_world_model, spam_eggs_model)
 
-=======
-    spam_eggs_model = exp.create_model("echo-spam", run_settings=rs2)
-
-    preview_manifest = Manifest(hello_world_model, spam_eggs_model)
->>>>>>> f17d68f0
     # Execute preview method
     rendered_preview = previewrenderer.render(exp, preview_manifest)
 
@@ -157,7 +146,6 @@
     test_launcher = wlmutils.get_test_launcher()
     exp = Experiment(exp_name, exp_path=test_dir, launcher=test_launcher)
 
-<<<<<<< HEAD
     hw_name = "echo-hello"
     hw_port = 6379
     hw_password = "unbreakable_password"
@@ -175,24 +163,12 @@
     hello_world_model = exp.create_model(hw_name, run_settings=rs1, params=model_params)
     spam_eggs_model = exp.create_model(se_name, run_settings=rs2)
 
-=======
-    model_params = {"port": 6379, "password": "unbreakable_password"}
-    rs1 = RunSettings("bash", "multi_tags_template.sh")
-
-    rs2 = exp.create_run_settings("echo", ["spam", "eggs"])
-
-    hello_world_model = exp.create_model(
-        "echo-hello", run_settings=rs1, params=model_params
-    )
-    spam_eggs_model = exp.create_model("echo-spam", run_settings=rs2)
->>>>>>> f17d68f0
     preview_manifest = Manifest(hello_world_model, spam_eggs_model)
 
     # Execute preview method
     rendered_preview = previewrenderer.render(exp, preview_manifest)
 
     # Evaluate output for hello world model
-<<<<<<< HEAD
     assert hw_name in rendered_preview
     assert hw_param1 in rendered_preview
     assert hw_rs in rendered_preview
@@ -221,35 +197,6 @@
     assert se_param1 in spam_eggs_model.run_settings.exe[0]
     assert se_param2 == spam_eggs_model.run_settings.exe_args[0]
     assert se_param3 == spam_eggs_model.run_settings.exe_args[1]
-=======
-    assert "echo-hello" in rendered_preview
-    assert "/usr/bin/bash" in rendered_preview
-    assert "multi_tags_template.sh" in rendered_preview
-    assert "False" in rendered_preview
-    assert "port" in rendered_preview
-    assert "password" in rendered_preview
-    assert "6379" in rendered_preview
-    assert "unbreakable_password" in rendered_preview
-
-    assert "echo-hello" == hello_world_model.name
-    assert "/usr/bin/bash" == hello_world_model.run_settings.exe[0]
-    assert "multi_tags_template.sh" == hello_world_model.run_settings.exe_args[0]
-    assert None == hello_world_model.batch_settings
-    assert "port" in list(hello_world_model.params.items())[0]
-    assert 6379 in list(hello_world_model.params.items())[0]
-    assert "password" in list(hello_world_model.params.items())[1]
-    assert "unbreakable_password" in list(hello_world_model.params.items())[1]
-
-    # Evaluate outputfor spam eggs model
-    assert "echo-spam" in rendered_preview
-    assert "/usr/bin/echo" in rendered_preview
-    assert "spam" in rendered_preview
-    assert "eggs" in rendered_preview
-    assert "echo-spam" == spam_eggs_model.name
-    assert "/usr/bin/echo" == spam_eggs_model.run_settings.exe[0]
-    assert "spam" == spam_eggs_model.run_settings.exe_args[0]
-    assert "eggs" == spam_eggs_model.run_settings.exe_args[1]
->>>>>>> f17d68f0
 
 
 def test_model_with_tagged_files(fileutils, test_dir, wlmutils):
@@ -289,18 +236,12 @@
     """
     Test preview for enabling key prefixing for a Model
     """
-<<<<<<< HEAD
 
     # Prepare entities
     exp_name = "test_model_key_prefixing"
     test_launcher = wlmutils.get_test_launcher()
     exp = Experiment(exp_name, exp_path=test_dir, launcher=test_launcher)
 
-=======
-    # Prepare entities
-    test_launcher = wlmutils.get_test_launcher()
-    exp = Experiment("key_prefix_test", exp_path=test_dir, launcher=test_launcher)
->>>>>>> f17d68f0
     db = exp.create_database(port=6780, interface="lo")
     exp.generate(db, overwrite=True)
     rs1 = exp.create_run_settings("echo", ["hello", "world"])
@@ -324,7 +265,6 @@
     assert "Aggregation Lists: On" in output
 
 
-<<<<<<< HEAD
 def test_ensembles_preview(test_dir, wlmutils):
     """
     Test ensemble preview fields are correct in template render
@@ -701,8 +641,6 @@
     assert cm_name1 in output
 
 
-=======
->>>>>>> f17d68f0
 def test_output_format_error():
     """
     Test error when invalid ouput format is given.
