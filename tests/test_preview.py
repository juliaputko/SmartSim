# BSD 2-Clause License
#
# Copyright (c) 2021-2023, Hewlett Packard Enterprise
# All rights reserved.
#
# Redistribution and use in source and binary forms, with or without
# modification, are permitted provided that the following conditions are met:
#
# 1. Redistributions of source code must retain the above copyright notice, this
#    list of conditions and the following disclaimer.
#
# 2. Redistributions in binary form must reproduce the above copyright notice,
#    this list of conditions and the following disclaimer in the documentation
#    and/or other materials provided with the distribution.
#
# THIS SOFTWARE IS PROVIDED BY THE COPYRIGHT HOLDERS AND CONTRIBUTORS "AS IS"
# AND ANY EXPRESS OR IMPLIED WARRANTIES, INCLUDING, BUT NOT LIMITED TO, THE
# IMPLIED WARRANTIES OF MERCHANTABILITY AND FITNESS FOR A PARTICULAR PURPOSE ARE
# DISCLAIMED. IN NO EVENT SHALL THE COPYRIGHT HOLDER OR CONTRIBUTORS BE LIABLE
# FOR ANY DIRECT, INDIRECT, INCIDENTAL, SPECIAL, EXEMPLARY, OR CONSEQUENTIAL
# DAMAGES (INCLUDING, BUT NOT LIMITED TO, PROCUREMENT OF SUBSTITUTE GOODS OR
# SERVICES; LOSS OF USE, DATA, OR PROFITS; OR BUSINESS INTERRUPTION) HOWEVER
# CAUSED AND ON ANY THEORY OF LIABILITY, WHETHER IN CONTRACT, STRICT LIABILITY,
# OR TORT (INCLUDING NEGLIGENCE OR OTHERWISE) ARISING IN ANY WAY OUT OF THE USE
# OF THIS SOFTWARE, EVEN IF ADVISED OF THE POSSIBILITY OF SUCH DAMAGE.

import pathlib
import sys
from os import path as osp

import numpy as np
import pytest

import smartsim._core._cli.utils as _utils
from smartsim import Experiment
from smartsim._core import Manifest, previewrenderer
<<<<<<< HEAD
=======
from smartsim._core.config import CONFIG
>>>>>>> ca4fd141
from smartsim.error.errors import PreviewFormatError
from smartsim.settings import RunSettings


@pytest.fixture
def choose_host():
    def _choose_host(wlmutils, index: int = 0):
        hosts = wlmutils.get_test_hostlist()
        if hosts:
            return hosts[index]
        return None

    return _choose_host


@pytest.fixture
def choose_host():
    def _choose_host(wlmutils, index=0):
        hosts = wlmutils.get_test_hostlist()
        if hosts:
            return hosts[index]
        else:
            return None

    return _choose_host


def test_experiment_preview(test_dir, wlmutils):
    """Test correct preview output fields for Experiment preview"""

    # Prepare entities
    test_launcher = wlmutils.get_test_launcher()
    exp_name = "test_experiment_preview"
    exp = Experiment(exp_name, exp_path=test_dir, launcher=test_launcher)

    # Execute method for template rendering
    output = previewrenderer.render(exp)

    # Evaluate output
    summary_lines = output.split("\n")
    summary_lines = [item.replace("\t", "").strip() for item in summary_lines[-3:]]
    assert 3 == len(summary_lines)
    summary_dict = dict(row.split(": ") for row in summary_lines)
    assert set(["Experiment", "Experiment Path", "Launcher"]).issubset(summary_dict)


def test_experiment_preview_properties(test_dir, wlmutils):
    """Test correct preview output properties for Experiment preview"""
    # Prepare entities
    test_launcher = wlmutils.get_test_launcher()
    exp_name = "test_experiment_preview_properties"
    exp = Experiment(exp_name, exp_path=test_dir, launcher=test_launcher)

    # Execute method for template rendering
    output = previewrenderer.render(exp)

    # Evaluate output
    summary_lines = output.split("\n")
    summary_lines = [item.replace("\t", "").strip() for item in summary_lines[-3:]]
    assert 3 == len(summary_lines)
    summary_dict = dict(row.split(": ") for row in summary_lines)
    assert exp.name == summary_dict["Experiment"]
    assert exp.exp_path == summary_dict["Experiment Path"]
    assert exp.launcher == summary_dict["Launcher"]


<<<<<<< HEAD
def test_preview_to_file(test_dir, wlmutils):
=======
def test_orchestrator_preview_render(test_dir, wlmutils, choose_host):
    """Test correct preview output properties for Orchestrator preview"""
    # Prepare entities
    test_launcher = wlmutils.get_test_launcher()
    test_interface = wlmutils.get_test_interface()
    test_port = wlmutils.get_test_port()
    exp_name = "test_experiment_preview_properties"
    exp = Experiment(exp_name, exp_path=test_dir, launcher=test_launcher)
    # create regular database
    orc = exp.create_database(
        port=test_port,
        interface=test_interface,
        hosts=choose_host(wlmutils),
    )
    preview_manifest = Manifest(orc)

    # Execute method for template rendering
    output = previewrenderer.render(exp, preview_manifest)

    # Evaluate output
    assert "Database identifier" in output
    assert "Shards" in output
    assert "TCP/IP port" in output
    assert "Network interface" in output
    assert "Type" in output
    assert "Executable" in output
    assert "Batch Launch" in output
    assert "Run command" in output
    assert "Ntasks" in output

    db_path = _utils.get_db_path()
    if db_path:
        db_type, _ = db_path.name.split("-", 1)

    assert orc.db_identifier in output
    assert str(orc.num_shards) in output
    assert orc._interfaces[0] in output
    assert db_type in output
    assert CONFIG.database_exe in output
    assert str(orc.batch) in output
    assert orc.run_command in output
    assert str(orc.db_nodes) in output


def test_preview_to_file(test_dir, wlmutils, fileutils):
>>>>>>> ca4fd141
    """
    Test that if an output_filename is given, a file
    is rendered for Experiment preview"
    """
    # Prepare entities
    test_launcher = wlmutils.get_test_launcher()
    exp_name = "test_preview_output_filename"
    exp = Experiment(exp_name, exp_path=test_dir, launcher=test_launcher)
    filename = "test_preview_output_filename.txt"
    path = pathlib.Path(test_dir) / filename
    # Execute preview method
    exp.preview(output_format="plain_text", output_filename=str(path))

    # Evaluate output
    assert path.exists()
    assert path.is_file()


def test_model_preview(test_dir, wlmutils):
    """
    Test correct preview output fields for Model preview
    """
    # Prepare entities
    exp_name = "test_model_preview"
    test_launcher = wlmutils.get_test_launcher()
    exp = Experiment(exp_name, exp_path=test_dir, launcher=test_launcher)
    model_params = {"port": 6379, "password": "unbreakable_password"}
    rs1 = RunSettings("bash", "multi_tags_template.sh")
    rs2 = exp.create_run_settings("echo", ["spam", "eggs"])

    hello_world_model = exp.create_model(
        "echo-hello", run_settings=rs1, params=model_params
    )

    spam_eggs_model = exp.create_model("echo-spam", run_settings=rs2)

    preview_manifest = Manifest(hello_world_model, spam_eggs_model)

    # Execute preview method
    rendered_preview = previewrenderer.render(exp, preview_manifest)

    # Evaluate output
    assert "Model name" in rendered_preview
    assert "Executable" in rendered_preview
    assert "Executable Arguments" in rendered_preview
    assert "Batch Launch" in rendered_preview
    assert "Model parameters" in rendered_preview


def test_model_preview_properties(test_dir, wlmutils):
    """
    Test correct preview output properties for Model preview
    """
    # Prepare entities
    exp_name = "test_model_preview_parameters"
    test_launcher = wlmutils.get_test_launcher()
    exp = Experiment(exp_name, exp_path=test_dir, launcher=test_launcher)

    hw_name = "echo-hello"
    hw_port = 6379
    hw_password = "unbreakable_password"
    hw_rs = "multi_tags_template.sh"
    model_params = {"port": hw_port, "password": hw_password}
    hw_param1 = "bash"
    rs1 = RunSettings(hw_param1, hw_rs)

    se_name = "echo-spam"
    se_param1 = "echo"
    se_param2 = "spam"
    se_param3 = "eggs"
    rs2 = exp.create_run_settings(se_param1, [se_param2, se_param3])

    hello_world_model = exp.create_model(hw_name, run_settings=rs1, params=model_params)
    spam_eggs_model = exp.create_model(se_name, run_settings=rs2)

    preview_manifest = Manifest(hello_world_model, spam_eggs_model)

    # Execute preview method
    rendered_preview = previewrenderer.render(exp, preview_manifest)

    # Evaluate output for hello world model
    assert hw_name in rendered_preview
    assert hw_param1 in rendered_preview
    assert hw_rs in rendered_preview
    assert "False" in rendered_preview
    assert "port" in rendered_preview
    assert "password" in rendered_preview
    assert str(hw_port) in rendered_preview
    assert hw_password in rendered_preview

    assert hw_name == hello_world_model.name
    assert hw_param1 in hello_world_model.run_settings.exe[0]
    assert hw_rs == hello_world_model.run_settings.exe_args[0]
    assert None == hello_world_model.batch_settings
    assert "port" in list(hello_world_model.params.items())[0]
    assert hw_port in list(hello_world_model.params.items())[0]
    assert "password" in list(hello_world_model.params.items())[1]
    assert hw_password in list(hello_world_model.params.items())[1]

    # Evaluate outputfor spam eggs model
    assert se_name in rendered_preview
    assert se_param1 in rendered_preview
    assert se_param2 in rendered_preview
    assert se_param3 in rendered_preview

    assert se_name == spam_eggs_model.name
    assert se_param1 in spam_eggs_model.run_settings.exe[0]
    assert se_param2 == spam_eggs_model.run_settings.exe_args[0]
    assert se_param3 == spam_eggs_model.run_settings.exe_args[1]


def test_model_with_tagged_files(fileutils, test_dir, wlmutils):
    """
    Test model with tagged files in preview.
    """
    # Prepare entities
    exp_name = "test_model_preview_parameters"
    test_launcher = wlmutils.get_test_launcher()
    exp = Experiment(exp_name, exp_path=test_dir, launcher=test_launcher)

    model_params = {"port": 6379, "password": "unbreakable_password"}
    model_settings = RunSettings("bash", "multi_tags_template.sh")

    hello_world_model = exp.create_model(
        "echo-hello", run_settings=model_settings, params=model_params
    )

    config = fileutils.get_test_conf_path(
        osp.join("generator_files", "multi_tags_template.sh")
    )
    hello_world_model.attach_generator_files(to_configure=[config])
    exp.generate(hello_world_model, overwrite=True)

    preview_manifest = Manifest(hello_world_model)

    # Execute preview method
    rendered_preview = previewrenderer.render(exp, preview_manifest)

    # Evaluate output
    assert "Tagged Files for model configuration" in rendered_preview
    assert "generator_files/multi_tags_template.sh" in rendered_preview
    assert "generator_files/multi_tags_template.sh" in hello_world_model.files.tagged[0]


def test_model_key_prefixing(test_dir, wlmutils):
    """
    Test preview for enabling key prefixing for a Model
    """

    # Prepare entities
    exp_name = "test_model_key_prefixing"
    test_launcher = wlmutils.get_test_launcher()
    exp = Experiment(exp_name, exp_path=test_dir, launcher=test_launcher)

    db = exp.create_database(port=6780, interface="lo")
    exp.generate(db, overwrite=True)
    rs1 = exp.create_run_settings("echo", ["hello", "world"])
    model = exp.create_model("model_test", run_settings=rs1)
    # enable key prefixing on model
    model.enable_key_prefixing()
    exp.generate(model, overwrite=True)

    preview_manifest = Manifest(db, model)

    # Execute preview method
    output = previewrenderer.render(exp, preview_manifest)

    # Evaluate output
    assert "Key prefix" in output
    assert "model_test" in output
    assert "Outgoing key collision prevention (key prefixing)" in output
    assert "Tensors: On" in output
    assert "DataSets: On" in output
    assert "Models/Scripts: Off" in output
    assert "Aggregation Lists: On" in output


def test_output_format_error():
    """
    Test error when invalid ouput format is given.
    """
    # Prepare entities
    exp_name = "test_output_format"
    exp = Experiment(exp_name)

    # Execute preview method
    with pytest.raises(PreviewFormatError) as ex:
        exp.preview(output_format="hello")
    assert (
        "The only valid output format currently available is plain_text"
        in ex.value.args[0]
    )<|MERGE_RESOLUTION|>--- conflicted
+++ resolved
@@ -34,10 +34,9 @@
 import smartsim._core._cli.utils as _utils
 from smartsim import Experiment
 from smartsim._core import Manifest, previewrenderer
-<<<<<<< HEAD
-=======
+
 from smartsim._core.config import CONFIG
->>>>>>> ca4fd141
+
 from smartsim.error.errors import PreviewFormatError
 from smartsim.settings import RunSettings
 
@@ -104,9 +103,6 @@
     assert exp.launcher == summary_dict["Launcher"]
 
 
-<<<<<<< HEAD
-def test_preview_to_file(test_dir, wlmutils):
-=======
 def test_orchestrator_preview_render(test_dir, wlmutils, choose_host):
     """Test correct preview output properties for Orchestrator preview"""
     # Prepare entities
@@ -151,8 +147,7 @@
     assert str(orc.db_nodes) in output
 
 
-def test_preview_to_file(test_dir, wlmutils, fileutils):
->>>>>>> ca4fd141
+def test_preview_to_file(test_dir, wlmutils):
     """
     Test that if an output_filename is given, a file
     is rendered for Experiment preview"
