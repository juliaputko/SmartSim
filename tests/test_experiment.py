# BSD 2-Clause License
#
# Copyright (c) 2021-2024, Hewlett Packard Enterprise
# All rights reserved.
#
# Redistribution and use in source and binary forms, with or without
# modification, are permitted provided that the following conditions are met:
#
# 1. Redistributions of source code must retain the above copyright notice, this
#    list of conditions and the following disclaimer.
#
# 2. Redistributions in binary form must reproduce the above copyright notice,
#    this list of conditions and the following disclaimer in the documentation
#    and/or other materials provided with the distribution.
#
# THIS SOFTWARE IS PROVIDED BY THE COPYRIGHT HOLDERS AND CONTRIBUTORS "AS IS"
# AND ANY EXPRESS OR IMPLIED WARRANTIES, INCLUDING, BUT NOT LIMITED TO, THE
# IMPLIED WARRANTIES OF MERCHANTABILITY AND FITNESS FOR A PARTICULAR PURPOSE ARE
# DISCLAIMED. IN NO EVENT SHALL THE COPYRIGHT HOLDER OR CONTRIBUTORS BE LIABLE
# FOR ANY DIRECT, INDIRECT, INCIDENTAL, SPECIAL, EXEMPLARY, OR CONSEQUENTIAL
# DAMAGES (INCLUDING, BUT NOT LIMITED TO, PROCUREMENT OF SUBSTITUTE GOODS OR
# SERVICES; LOSS OF USE, DATA, OR PROFITS; OR BUSINESS INTERRUPTION) HOWEVER
# CAUSED AND ON ANY THEORY OF LIABILITY, WHETHER IN CONTRACT, STRICT LIABILITY,
# OR TORT (INCLUDING NEGLIGENCE OR OTHERWISE) ARISING IN ANY WAY OUT OF THE USE
# OF THIS SOFTWARE, EVEN IF ADVISED OF THE POSSIBILITY OF SUCH DAMAGE.
<<<<<<< HEAD

from __future__ import annotations

import dataclasses
import itertools
import tempfile
import typing as t
import uuid
import weakref

import pytest

from smartsim.entity import _mock, entity
from smartsim.experiment import Experiment
from smartsim.launchable import job
from smartsim.settings import dispatch, launchSettings
from smartsim.settings.arguments import launchArguments

pytestmark = pytest.mark.group_a


@pytest.fixture
def experiment(monkeypatch, test_dir, dispatcher):
    """A simple experiment instance with a unique name anda unique name and its
    own directory to be used by tests
    """
    exp = Experiment(f"test-exp-{uuid.uuid4()}", test_dir)
    monkeypatch.setattr(dispatch, "DEFAULT_DISPATCHER", dispatcher)
    yield exp


@pytest.fixture
def dispatcher():
    """A pre-configured dispatcher to be used by experiments that simply
    dispatches any jobs with `MockLaunchArgs` to a `NoOpRecordLauncher`
    """
    d = dispatch.Dispatcher()
    to_record: dispatch._FormatterType[MockLaunchArgs, LaunchRecord] = (
        lambda settings, exe, env: LaunchRecord(settings, exe, env)
    )
    d.dispatch(MockLaunchArgs, with_format=to_record, to_launcher=NoOpRecordLauncher)
    yield d


@pytest.fixture
def job_maker(monkeypatch):
    """A fixture to generate a never ending stream of `Job` instances each
    configured with a unique `MockLaunchArgs` instance, but identical
    executable.
    """

    def iter_jobs():
        for i in itertools.count():
            settings = launchSettings.LaunchSettings("local")
            monkeypatch.setattr(settings, "_arguments", MockLaunchArgs(i))
            yield job.Job(EchoHelloWorldEntity(), settings)

    jobs = iter_jobs()
    yield lambda: next(jobs)


JobMakerType: t.TypeAlias = t.Callable[[], job.Job]


@dataclasses.dataclass(frozen=True, eq=False)
class NoOpRecordLauncher(dispatch.LauncherProtocol):
    """Simple launcher to track the order of and mapping of ids to `start`
    method calls. It has exactly three attrs:

        - `created_by_experiment`:
              A back ref to the experiment used when calling
              `NoOpRecordLauncher.create`.

        - `launched_order`:
              An append-only list of `LaunchRecord`s that it has "started". Notice
              that this launcher will not actually open any subprocesses/run any
              threads/otherwise execute the contents of the record on the system

        - `ids_to_launched`:
              A mapping where keys are the generated launched id returned from
              a `NoOpRecordLauncher.start` call and the values are the
              `LaunchRecord` that was passed into `NoOpRecordLauncher.start` to
              cause the id to be generated.

    This is helpful for testing that launchers are handling the expected input
    """

    created_by_experiment: Experiment
    launched_order: list[LaunchRecord] = dataclasses.field(default_factory=list)
    ids_to_launched: dict[dispatch.LaunchedJobID, LaunchRecord] = dataclasses.field(
        default_factory=dict
    )

    __hash__ = object.__hash__

    @classmethod
    def create(cls, exp):
        return cls(exp)

    def start(self, record: LaunchRecord):
        id_ = dispatch.create_job_id()
        self.launched_order.append(record)
        self.ids_to_launched[id_] = record
        return id_


@dataclasses.dataclass(frozen=True)
class LaunchRecord:
    launch_args: launchArguments.LaunchArguments
    entity: entity.SmartSimEntity
    env: t.Mapping[str, str | None]

    @classmethod
    def from_job(cls, job: job.Job):
        """Create a launch record for what we would expect a launch record to
        look like having gone through the launching process

        :param job: A job that has or will be launched through an experiment
            and dispatched to a `NoOpRecordLauncher`
        :returns: A `LaunchRecord` that should evaluate to being equivilient to
            that of the one stored in the `NoOpRecordLauncher`
        """
        args = job._launch_settings.launch_args
        entity = job._entity
        env = job._launch_settings.env_vars
        return cls(args, entity, env)


class MockLaunchArgs(launchArguments.LaunchArguments):
    """A `LaunchArguments` subclass that will evaluate as true with another if
    and only if they were initialized with the same id. In practice this class
    has no arguments to set.
    """

    def __init__(self, id_: int):
        super().__init__({})
        self.id = id_

    def __eq__(self, other):
        if type(self) is not type(other):
            return NotImplemented
        return other.id == self.id

    def launcher_str(self):
        return "test-launch-args"

    def set(self, arg, val): ...


class EchoHelloWorldEntity(entity.SmartSimEntity):
    """A simple smartsim entity that meets the `ExecutableProtocol` protocol"""

    def __init__(self):
        path = tempfile.TemporaryDirectory()
        self._finalizer = weakref.finalize(self, path.cleanup)
        super().__init__("test-entity", path, _mock.Mock())

    def __eq__(self, other):
        if type(self) is not type(other):
            return NotImplemented
        return self.as_program_arguments() == other.as_program_arguments()

    def as_program_arguments(self):
        return ("echo", "Hello", "World!")


def test_start_raises_if_no_args_supplied(experiment):
    with pytest.raises(TypeError, match="missing 1 required positional argument"):
        experiment.start()


# fmt: off
@pytest.mark.parametrize(
    "num_jobs", [pytest.param(i, id=f"{i} job(s)") for i in (1, 2, 3, 5, 10, 100, 1_000)]
)
@pytest.mark.parametrize(
    "make_jobs", (
        pytest.param(lambda maker, n: tuple(maker() for _ in range(n)), id="many job instances"),
        pytest.param(lambda maker, n: (maker(),) * n                  , id="same job instance many times"),
    ),
)
# fmt: on
def test_start_can_launch_jobs(
    experiment: Experiment,
    job_maker: JobMakerType,
    make_jobs: t.Callable[[JobMakerType, int], tuple[job.Job, ...]],
    num_jobs: int,
) -> None:
    jobs = make_jobs(job_maker, num_jobs)
    assert len(experiment._active_launchers) == 0, "Initialized w/ launchers"
    launched_ids = experiment.start(*jobs)
    assert len(experiment._active_launchers) == 1, "Unexpected number of launchers"
    (launcher,) = experiment._active_launchers
    assert isinstance(launcher, NoOpRecordLauncher), "Unexpected launcher type"
    assert launcher.created_by_experiment is experiment, "Not created by experiment"
    assert (
        len(jobs) == len(launcher.launched_order) == len(launched_ids) == num_jobs
    ), "Inconsistent number of jobs/launched jobs/launched ids/expected number of jobs"
    expected_launched = [LaunchRecord.from_job(job) for job in jobs]

    # Check that `job_a, job_b, job_c, ...` are started in that order when
    # calling `experiemnt.start(job_a, job_b, job_c, ...)`
    assert expected_launched == list(launcher.launched_order), "Unexpected launch order"

    # Similarly, check that `id_a, id_b, id_c, ...` corresponds to
    # `job_a, job_b, job_c, ...` when calling
    # `id_a, id_b, id_c, ... = experiemnt.start(job_a, job_b, job_c, ...)`
    expected_id_map = dict(zip(launched_ids, expected_launched))
    assert expected_id_map == launcher.ids_to_launched, "IDs returned in wrong order"


@pytest.mark.parametrize(
    "num_starts",
    [pytest.param(i, id=f"{i} start(s)") for i in (1, 2, 3, 5, 10, 100, 1_000)],
)
def test_start_can_start_a_job_multiple_times_accross_multiple_calls(
    experiment: Experiment, job_maker: JobMakerType, num_starts: int
) -> None:
    assert len(experiment._active_launchers) == 0, "Initialized w/ launchers"
    job = job_maker()
    ids_to_launches = {
        experiment.start(job)[0]: LaunchRecord.from_job(job) for _ in range(num_starts)
    }
    assert len(experiment._active_launchers) == 1, "Did not reuse the launcher"
    (launcher,) = experiment._active_launchers
    assert isinstance(launcher, NoOpRecordLauncher), "Unexpected launcher type"
    assert len(launcher.launched_order) == num_starts, "Unexpected number launches"

    # Check that a single `job` instance can be launched and re-launcherd and
    # that `id_a, id_b, id_c, ...` corresponds to
    # `"start_a", "start_b", "start_c", ...` when calling
    # ```py
    # id_a = experiment.start(job)  # "start_a"
    # id_b = experiment.start(job)  # "start_b"
    # id_c = experiment.start(job)  # "start_c"
    # ...
    # ```
    assert ids_to_launches == launcher.ids_to_launched, "Job was not re-launched"
=======

from __future__ import annotations

import dataclasses
import itertools
import random
import tempfile
import typing as t
import uuid

import pytest

from smartsim._core import dispatch
from smartsim._core.control.launch_history import LaunchHistory
from smartsim.entity import _mock, entity
from smartsim.experiment import Experiment
from smartsim.launchable import job
from smartsim.settings import launchSettings
from smartsim.settings.arguments import launchArguments
from smartsim.status import InvalidJobStatus, JobStatus

pytestmark = pytest.mark.group_a


@pytest.fixture
def experiment(monkeypatch, test_dir, dispatcher):
    """A simple experiment instance with a unique name anda unique name and its
    own directory to be used by tests
    """
    exp = Experiment(f"test-exp-{uuid.uuid4()}", test_dir)
    monkeypatch.setattr(dispatch, "DEFAULT_DISPATCHER", dispatcher)
    monkeypatch.setattr(exp, "_generate", lambda gen, job, idx: "/tmp/job")
    yield exp


@pytest.fixture
def dispatcher():
    """A pre-configured dispatcher to be used by experiments that simply
    dispatches any jobs with `MockLaunchArgs` to a `NoOpRecordLauncher`
    """
    d = dispatch.Dispatcher()
    to_record: dispatch._FormatterType[MockLaunchArgs, LaunchRecord] = (
        lambda settings, exe, path, env: LaunchRecord(settings, exe, env, path)
    )
    d.dispatch(MockLaunchArgs, with_format=to_record, to_launcher=NoOpRecordLauncher)
    yield d


@pytest.fixture
def job_maker(monkeypatch):
    """A fixture to generate a never ending stream of `Job` instances each
    configured with a unique `MockLaunchArgs` instance, but identical
    executable.
    """

    def iter_jobs():
        for i in itertools.count():
            settings = launchSettings.LaunchSettings("local")
            monkeypatch.setattr(settings, "_arguments", MockLaunchArgs(i))
            yield job.Job(EchoHelloWorldEntity(), settings)

    jobs = iter_jobs()
    yield lambda: next(jobs)


JobMakerType: t.TypeAlias = t.Callable[[], job.Job]


@dataclasses.dataclass(frozen=True, eq=False)
class NoOpRecordLauncher(dispatch.LauncherProtocol):
    """Simple launcher to track the order of and mapping of ids to `start`
    method calls. It has exactly three attrs:

        - `created_by_experiment`:
              A back ref to the experiment used when calling
              `NoOpRecordLauncher.create`.

        - `launched_order`:
              An append-only list of `LaunchRecord`s that it has "started". Notice
              that this launcher will not actually open any subprocesses/run any
              threads/otherwise execute the contents of the record on the system

        - `ids_to_launched`:
              A mapping where keys are the generated launched id returned from
              a `NoOpRecordLauncher.start` call and the values are the
              `LaunchRecord` that was passed into `NoOpRecordLauncher.start` to
              cause the id to be generated.

    This is helpful for testing that launchers are handling the expected input
    """

    created_by_experiment: Experiment
    launched_order: list[LaunchRecord] = dataclasses.field(default_factory=list)
    ids_to_launched: dict[dispatch.LaunchedJobID, LaunchRecord] = dataclasses.field(
        default_factory=dict
    )

    __hash__ = object.__hash__

    @classmethod
    def create(cls, exp):
        return cls(exp)

    def start(self, record: LaunchRecord):
        id_ = dispatch.create_job_id()
        self.launched_order.append(record)
        self.ids_to_launched[id_] = record
        return id_

    def get_status(self, *ids):
        raise NotImplementedError


@dataclasses.dataclass(frozen=True)
class LaunchRecord:
    launch_args: launchArguments.LaunchArguments
    entity: entity.SmartSimEntity
    env: t.Mapping[str, str | None]
    path: str

    @classmethod
    def from_job(cls, job: job.Job):
        """Create a launch record for what we would expect a launch record to
        look like having gone through the launching process

        :param job: A job that has or will be launched through an experiment
            and dispatched to a `NoOpRecordLauncher`
        :returns: A `LaunchRecord` that should evaluate to being equivilient to
            that of the one stored in the `NoOpRecordLauncher`
        """
        args = job._launch_settings.launch_args
        entity = job._entity
        env = job._launch_settings.env_vars
        path = "/tmp/job"
        return cls(args, entity, env, path)


class MockLaunchArgs(launchArguments.LaunchArguments):
    """A `LaunchArguments` subclass that will evaluate as true with another if
    and only if they were initialized with the same id. In practice this class
    has no arguments to set.
    """

    def __init__(self, id_: int):
        super().__init__({})
        self.id = id_

    def __eq__(self, other):
        if type(self) is not type(other):
            return NotImplemented
        return other.id == self.id

    def launcher_str(self):
        return "test-launch-args"

    def set(self, arg, val): ...


class EchoHelloWorldEntity(entity.SmartSimEntity):
    """A simple smartsim entity that meets the `ExecutableProtocol` protocol"""

    def __init__(self):
        super().__init__("test-entity", _mock.Mock())

    def __eq__(self, other):
        if type(self) is not type(other):
            return NotImplemented
        return self.as_program_arguments() == other.as_program_arguments()

    def as_program_arguments(self):
        return ("echo", "Hello", "World!")


def test_start_raises_if_no_args_supplied(experiment):
    with pytest.raises(TypeError, match="missing 1 required positional argument"):
        experiment.start()


# fmt: off
@pytest.mark.parametrize(
    "num_jobs", [pytest.param(i, id=f"{i} job(s)") for i in (1, 2, 3, 5, 10, 100, 1_000)]
)
@pytest.mark.parametrize(
    "make_jobs", (
        pytest.param(lambda maker, n: tuple(maker() for _ in range(n)), id="many job instances"),
        pytest.param(lambda maker, n: (maker(),) * n                  , id="same job instance many times"),
    ),
)
# fmt: on
def test_start_can_launch_jobs(
    experiment: Experiment,
    job_maker: JobMakerType,
    make_jobs: t.Callable[[JobMakerType, int], tuple[job.Job, ...]],
    num_jobs: int,
) -> None:
    jobs = make_jobs(job_maker, num_jobs)
    assert (
        len(list(experiment._launch_history.iter_past_launchers())) == 0
    ), "Initialized w/ launchers"
    launched_ids = experiment.start(*jobs)
    assert (
        len(list(experiment._launch_history.iter_past_launchers())) == 1
    ), "Unexpected number of launchers"
    ((launcher, exp_cached_ids),) = (
        experiment._launch_history.group_by_launcher().items()
    )
    assert isinstance(launcher, NoOpRecordLauncher), "Unexpected launcher type"
    assert launcher.created_by_experiment is experiment, "Not created by experiment"
    assert (
        len(jobs) == len(launcher.launched_order) == len(launched_ids) == num_jobs
    ), "Inconsistent number of jobs/launched jobs/launched ids/expected number of jobs"
    expected_launched = [LaunchRecord.from_job(job) for job in jobs]

    # Check that `job_a, job_b, job_c, ...` are started in that order when
    # calling `experiemnt.start(job_a, job_b, job_c, ...)`
    assert expected_launched == list(launcher.launched_order), "Unexpected launch order"
    assert sorted(launched_ids) == sorted(exp_cached_ids), "Exp did not cache ids"

    # Similarly, check that `id_a, id_b, id_c, ...` corresponds to
    # `job_a, job_b, job_c, ...` when calling
    # `id_a, id_b, id_c, ... = experiemnt.start(job_a, job_b, job_c, ...)`
    expected_id_map = dict(zip(launched_ids, expected_launched))
    assert expected_id_map == launcher.ids_to_launched, "IDs returned in wrong order"


@pytest.mark.parametrize(
    "num_starts",
    [pytest.param(i, id=f"{i} start(s)") for i in (1, 2, 3, 5, 10, 100, 1_000)],
)
def test_start_can_start_a_job_multiple_times_accross_multiple_calls(
    experiment: Experiment, job_maker: JobMakerType, num_starts: int
) -> None:
    assert (
        len(list(experiment._launch_history.iter_past_launchers())) == 0
    ), "Initialized w/ launchers"
    job = job_maker()
    ids_to_launches = {
        experiment.start(job)[0]: LaunchRecord.from_job(job) for _ in range(num_starts)
    }
    assert (
        len(list(experiment._launch_history.iter_past_launchers())) == 1
    ), "Did not reuse the launcher"
    ((launcher, exp_cached_ids),) = (
        experiment._launch_history.group_by_launcher().items()
    )
    assert isinstance(launcher, NoOpRecordLauncher), "Unexpected launcher type"
    assert len(launcher.launched_order) == num_starts, "Unexpected number launches"

    # Check that a single `job` instance can be launched and re-launched and
    # that `id_a, id_b, id_c, ...` corresponds to
    # `"start_a", "start_b", "start_c", ...` when calling
    # ```py
    # id_a = experiment.start(job)  # "start_a"
    # id_b = experiment.start(job)  # "start_b"
    # id_c = experiment.start(job)  # "start_c"
    # ...
    # ```
    assert ids_to_launches == launcher.ids_to_launched, "Job was not re-launched"
    assert sorted(ids_to_launches) == sorted(exp_cached_ids), "Exp did not cache ids"


class GetStatusLauncher(dispatch.LauncherProtocol):
    def __init__(self):
        self.id_to_status = {dispatch.create_job_id(): stat for stat in JobStatus}

    __hash__ = object.__hash__

    @property
    def known_ids(self):
        return tuple(self.id_to_status)

    @classmethod
    def create(cls, _):
        raise NotImplementedError("{type(self).__name__} should not be created")

    def start(self, _):
        raise NotImplementedError("{type(self).__name__} should not start anything")

    def get_status(self, *ids: LaunchedJobID):
        return {id_: self.id_to_status[id_] for id_ in ids}


@pytest.fixture
def make_populated_experment(monkeypatch, experiment):
    def impl(num_active_launchers):
        new_launchers = (GetStatusLauncher() for _ in range(num_active_launchers))
        id_to_launcher = {
            id_: launcher for launcher in new_launchers for id_ in launcher.known_ids
        }
        monkeypatch.setattr(
            experiment, "_launch_history", LaunchHistory(id_to_launcher)
        )
        return experiment

    yield impl


def test_experiment_can_get_statuses(make_populated_experment):
    exp = make_populated_experment(num_active_launchers=1)
    (launcher,) = exp._launch_history.iter_past_launchers()
    ids = tuple(launcher.known_ids)
    recieved_stats = exp.get_status(*ids)
    assert len(recieved_stats) == len(ids), "Unexpected number of statuses"
    assert (
        dict(zip(ids, recieved_stats)) == launcher.id_to_status
    ), "Statuses in wrong order"


@pytest.mark.parametrize(
    "num_launchers",
    [pytest.param(i, id=f"{i} launcher(s)") for i in (2, 3, 5, 10, 20, 100)],
)
def test_experiment_can_get_statuses_from_many_launchers(
    make_populated_experment, num_launchers
):
    exp = make_populated_experment(num_active_launchers=num_launchers)
    launcher_and_rand_ids = (
        (launcher, random.choice(tuple(launcher.id_to_status)))
        for launcher in exp._launch_history.iter_past_launchers()
    )
    expected_id_to_stat = {
        id_: launcher.id_to_status[id_] for launcher, id_ in launcher_and_rand_ids
    }
    query_ids = tuple(expected_id_to_stat)
    stats = exp.get_status(*query_ids)
    assert len(stats) == len(expected_id_to_stat), "Unexpected number of statuses"
    assert dict(zip(query_ids, stats)) == expected_id_to_stat, "Statuses in wrong order"


def test_get_status_returns_not_started_for_unrecognized_ids(
    monkeypatch, make_populated_experment
):
    exp = make_populated_experment(num_active_launchers=1)
    brand_new_id = dispatch.create_job_id()
    ((launcher, (id_not_known_by_exp, *rest)),) = (
        exp._launch_history.group_by_launcher().items()
    )
    new_history = LaunchHistory({id_: launcher for id_ in rest})
    monkeypatch.setattr(exp, "_launch_history", new_history)
    expected_stats = (InvalidJobStatus.NEVER_STARTED,) * 2
    actual_stats = exp.get_status(brand_new_id, id_not_known_by_exp)
    assert expected_stats == actual_stats


def test_get_status_de_dups_ids_passed_to_launchers(
    monkeypatch, make_populated_experment
):
    def track_calls(fn):
        calls = []

        def impl(*a, **kw):
            calls.append((a, kw))
            return fn(*a, **kw)

        return calls, impl

    exp = make_populated_experment(num_active_launchers=1)
    ((launcher, (id_, *_)),) = exp._launch_history.group_by_launcher().items()
    calls, tracked_get_status = track_calls(launcher.get_status)
    monkeypatch.setattr(launcher, "get_status", tracked_get_status)
    stats = exp.get_status(id_, id_, id_)
    assert len(stats) == 3, "Unexpected number of statuses"
    assert all(stat == stats[0] for stat in stats), "Statuses are not eq"
    assert len(calls) == 1, "Launcher's `get_status` was called more than once"
    (call,) = calls
    assert call == ((id_,), {}), "IDs were not de-duplicated"
>>>>>>> 347458f0
<|MERGE_RESOLUTION|>--- conflicted
+++ resolved
@@ -23,24 +23,26 @@
 # CAUSED AND ON ANY THEORY OF LIABILITY, WHETHER IN CONTRACT, STRICT LIABILITY,
 # OR TORT (INCLUDING NEGLIGENCE OR OTHERWISE) ARISING IN ANY WAY OUT OF THE USE
 # OF THIS SOFTWARE, EVEN IF ADVISED OF THE POSSIBILITY OF SUCH DAMAGE.
-<<<<<<< HEAD
 
 from __future__ import annotations
 
 import dataclasses
 import itertools
+import random
 import tempfile
 import typing as t
 import uuid
-import weakref
 
 import pytest
 
+from smartsim._core import dispatch
+from smartsim._core.control.launch_history import LaunchHistory
 from smartsim.entity import _mock, entity
 from smartsim.experiment import Experiment
 from smartsim.launchable import job
-from smartsim.settings import dispatch, launchSettings
+from smartsim.settings import launchSettings
 from smartsim.settings.arguments import launchArguments
+from smartsim.status import InvalidJobStatus, JobStatus
 
 pytestmark = pytest.mark.group_a
 
@@ -52,6 +54,7 @@
     """
     exp = Experiment(f"test-exp-{uuid.uuid4()}", test_dir)
     monkeypatch.setattr(dispatch, "DEFAULT_DISPATCHER", dispatcher)
+    monkeypatch.setattr(exp, "_generate", lambda gen, job, idx: "/tmp/job")
     yield exp
 
 
@@ -62,7 +65,7 @@
     """
     d = dispatch.Dispatcher()
     to_record: dispatch._FormatterType[MockLaunchArgs, LaunchRecord] = (
-        lambda settings, exe, env: LaunchRecord(settings, exe, env)
+        lambda settings, exe, path, env: LaunchRecord(settings, exe, env, path)
     )
     d.dispatch(MockLaunchArgs, with_format=to_record, to_launcher=NoOpRecordLauncher)
     yield d
@@ -129,12 +132,16 @@
         self.ids_to_launched[id_] = record
         return id_
 
+    def get_status(self, *ids):
+        raise NotImplementedError
+
 
 @dataclasses.dataclass(frozen=True)
 class LaunchRecord:
     launch_args: launchArguments.LaunchArguments
     entity: entity.SmartSimEntity
     env: t.Mapping[str, str | None]
+    path: str
 
     @classmethod
     def from_job(cls, job: job.Job):
@@ -149,7 +156,8 @@
         args = job._launch_settings.launch_args
         entity = job._entity
         env = job._launch_settings.env_vars
-        return cls(args, entity, env)
+        path = "/tmp/job"
+        return cls(args, entity, env, path)
 
 
 class MockLaunchArgs(launchArguments.LaunchArguments):
@@ -177,9 +185,7 @@
     """A simple smartsim entity that meets the `ExecutableProtocol` protocol"""
 
     def __init__(self):
-        path = tempfile.TemporaryDirectory()
-        self._finalizer = weakref.finalize(self, path.cleanup)
-        super().__init__("test-entity", path, _mock.Mock())
+        super().__init__("test-entity", _mock.Mock())
 
     def __eq__(self, other):
         if type(self) is not type(other):
@@ -213,252 +219,6 @@
     num_jobs: int,
 ) -> None:
     jobs = make_jobs(job_maker, num_jobs)
-    assert len(experiment._active_launchers) == 0, "Initialized w/ launchers"
-    launched_ids = experiment.start(*jobs)
-    assert len(experiment._active_launchers) == 1, "Unexpected number of launchers"
-    (launcher,) = experiment._active_launchers
-    assert isinstance(launcher, NoOpRecordLauncher), "Unexpected launcher type"
-    assert launcher.created_by_experiment is experiment, "Not created by experiment"
-    assert (
-        len(jobs) == len(launcher.launched_order) == len(launched_ids) == num_jobs
-    ), "Inconsistent number of jobs/launched jobs/launched ids/expected number of jobs"
-    expected_launched = [LaunchRecord.from_job(job) for job in jobs]
-
-    # Check that `job_a, job_b, job_c, ...` are started in that order when
-    # calling `experiemnt.start(job_a, job_b, job_c, ...)`
-    assert expected_launched == list(launcher.launched_order), "Unexpected launch order"
-
-    # Similarly, check that `id_a, id_b, id_c, ...` corresponds to
-    # `job_a, job_b, job_c, ...` when calling
-    # `id_a, id_b, id_c, ... = experiemnt.start(job_a, job_b, job_c, ...)`
-    expected_id_map = dict(zip(launched_ids, expected_launched))
-    assert expected_id_map == launcher.ids_to_launched, "IDs returned in wrong order"
-
-
-@pytest.mark.parametrize(
-    "num_starts",
-    [pytest.param(i, id=f"{i} start(s)") for i in (1, 2, 3, 5, 10, 100, 1_000)],
-)
-def test_start_can_start_a_job_multiple_times_accross_multiple_calls(
-    experiment: Experiment, job_maker: JobMakerType, num_starts: int
-) -> None:
-    assert len(experiment._active_launchers) == 0, "Initialized w/ launchers"
-    job = job_maker()
-    ids_to_launches = {
-        experiment.start(job)[0]: LaunchRecord.from_job(job) for _ in range(num_starts)
-    }
-    assert len(experiment._active_launchers) == 1, "Did not reuse the launcher"
-    (launcher,) = experiment._active_launchers
-    assert isinstance(launcher, NoOpRecordLauncher), "Unexpected launcher type"
-    assert len(launcher.launched_order) == num_starts, "Unexpected number launches"
-
-    # Check that a single `job` instance can be launched and re-launcherd and
-    # that `id_a, id_b, id_c, ...` corresponds to
-    # `"start_a", "start_b", "start_c", ...` when calling
-    # ```py
-    # id_a = experiment.start(job)  # "start_a"
-    # id_b = experiment.start(job)  # "start_b"
-    # id_c = experiment.start(job)  # "start_c"
-    # ...
-    # ```
-    assert ids_to_launches == launcher.ids_to_launched, "Job was not re-launched"
-=======
-
-from __future__ import annotations
-
-import dataclasses
-import itertools
-import random
-import tempfile
-import typing as t
-import uuid
-
-import pytest
-
-from smartsim._core import dispatch
-from smartsim._core.control.launch_history import LaunchHistory
-from smartsim.entity import _mock, entity
-from smartsim.experiment import Experiment
-from smartsim.launchable import job
-from smartsim.settings import launchSettings
-from smartsim.settings.arguments import launchArguments
-from smartsim.status import InvalidJobStatus, JobStatus
-
-pytestmark = pytest.mark.group_a
-
-
-@pytest.fixture
-def experiment(monkeypatch, test_dir, dispatcher):
-    """A simple experiment instance with a unique name anda unique name and its
-    own directory to be used by tests
-    """
-    exp = Experiment(f"test-exp-{uuid.uuid4()}", test_dir)
-    monkeypatch.setattr(dispatch, "DEFAULT_DISPATCHER", dispatcher)
-    monkeypatch.setattr(exp, "_generate", lambda gen, job, idx: "/tmp/job")
-    yield exp
-
-
-@pytest.fixture
-def dispatcher():
-    """A pre-configured dispatcher to be used by experiments that simply
-    dispatches any jobs with `MockLaunchArgs` to a `NoOpRecordLauncher`
-    """
-    d = dispatch.Dispatcher()
-    to_record: dispatch._FormatterType[MockLaunchArgs, LaunchRecord] = (
-        lambda settings, exe, path, env: LaunchRecord(settings, exe, env, path)
-    )
-    d.dispatch(MockLaunchArgs, with_format=to_record, to_launcher=NoOpRecordLauncher)
-    yield d
-
-
-@pytest.fixture
-def job_maker(monkeypatch):
-    """A fixture to generate a never ending stream of `Job` instances each
-    configured with a unique `MockLaunchArgs` instance, but identical
-    executable.
-    """
-
-    def iter_jobs():
-        for i in itertools.count():
-            settings = launchSettings.LaunchSettings("local")
-            monkeypatch.setattr(settings, "_arguments", MockLaunchArgs(i))
-            yield job.Job(EchoHelloWorldEntity(), settings)
-
-    jobs = iter_jobs()
-    yield lambda: next(jobs)
-
-
-JobMakerType: t.TypeAlias = t.Callable[[], job.Job]
-
-
-@dataclasses.dataclass(frozen=True, eq=False)
-class NoOpRecordLauncher(dispatch.LauncherProtocol):
-    """Simple launcher to track the order of and mapping of ids to `start`
-    method calls. It has exactly three attrs:
-
-        - `created_by_experiment`:
-              A back ref to the experiment used when calling
-              `NoOpRecordLauncher.create`.
-
-        - `launched_order`:
-              An append-only list of `LaunchRecord`s that it has "started". Notice
-              that this launcher will not actually open any subprocesses/run any
-              threads/otherwise execute the contents of the record on the system
-
-        - `ids_to_launched`:
-              A mapping where keys are the generated launched id returned from
-              a `NoOpRecordLauncher.start` call and the values are the
-              `LaunchRecord` that was passed into `NoOpRecordLauncher.start` to
-              cause the id to be generated.
-
-    This is helpful for testing that launchers are handling the expected input
-    """
-
-    created_by_experiment: Experiment
-    launched_order: list[LaunchRecord] = dataclasses.field(default_factory=list)
-    ids_to_launched: dict[dispatch.LaunchedJobID, LaunchRecord] = dataclasses.field(
-        default_factory=dict
-    )
-
-    __hash__ = object.__hash__
-
-    @classmethod
-    def create(cls, exp):
-        return cls(exp)
-
-    def start(self, record: LaunchRecord):
-        id_ = dispatch.create_job_id()
-        self.launched_order.append(record)
-        self.ids_to_launched[id_] = record
-        return id_
-
-    def get_status(self, *ids):
-        raise NotImplementedError
-
-
-@dataclasses.dataclass(frozen=True)
-class LaunchRecord:
-    launch_args: launchArguments.LaunchArguments
-    entity: entity.SmartSimEntity
-    env: t.Mapping[str, str | None]
-    path: str
-
-    @classmethod
-    def from_job(cls, job: job.Job):
-        """Create a launch record for what we would expect a launch record to
-        look like having gone through the launching process
-
-        :param job: A job that has or will be launched through an experiment
-            and dispatched to a `NoOpRecordLauncher`
-        :returns: A `LaunchRecord` that should evaluate to being equivilient to
-            that of the one stored in the `NoOpRecordLauncher`
-        """
-        args = job._launch_settings.launch_args
-        entity = job._entity
-        env = job._launch_settings.env_vars
-        path = "/tmp/job"
-        return cls(args, entity, env, path)
-
-
-class MockLaunchArgs(launchArguments.LaunchArguments):
-    """A `LaunchArguments` subclass that will evaluate as true with another if
-    and only if they were initialized with the same id. In practice this class
-    has no arguments to set.
-    """
-
-    def __init__(self, id_: int):
-        super().__init__({})
-        self.id = id_
-
-    def __eq__(self, other):
-        if type(self) is not type(other):
-            return NotImplemented
-        return other.id == self.id
-
-    def launcher_str(self):
-        return "test-launch-args"
-
-    def set(self, arg, val): ...
-
-
-class EchoHelloWorldEntity(entity.SmartSimEntity):
-    """A simple smartsim entity that meets the `ExecutableProtocol` protocol"""
-
-    def __init__(self):
-        super().__init__("test-entity", _mock.Mock())
-
-    def __eq__(self, other):
-        if type(self) is not type(other):
-            return NotImplemented
-        return self.as_program_arguments() == other.as_program_arguments()
-
-    def as_program_arguments(self):
-        return ("echo", "Hello", "World!")
-
-
-def test_start_raises_if_no_args_supplied(experiment):
-    with pytest.raises(TypeError, match="missing 1 required positional argument"):
-        experiment.start()
-
-
-# fmt: off
-@pytest.mark.parametrize(
-    "num_jobs", [pytest.param(i, id=f"{i} job(s)") for i in (1, 2, 3, 5, 10, 100, 1_000)]
-)
-@pytest.mark.parametrize(
-    "make_jobs", (
-        pytest.param(lambda maker, n: tuple(maker() for _ in range(n)), id="many job instances"),
-        pytest.param(lambda maker, n: (maker(),) * n                  , id="same job instance many times"),
-    ),
-)
-# fmt: on
-def test_start_can_launch_jobs(
-    experiment: Experiment,
-    job_maker: JobMakerType,
-    make_jobs: t.Callable[[JobMakerType, int], tuple[job.Job, ...]],
-    num_jobs: int,
-) -> None:
-    jobs = make_jobs(job_maker, num_jobs)
     assert (
         len(list(experiment._launch_history.iter_past_launchers())) == 0
     ), "Initialized w/ launchers"
@@ -628,5 +388,4 @@
     assert all(stat == stats[0] for stat in stats), "Statuses are not eq"
     assert len(calls) == 1, "Launcher's `get_status` was called more than once"
     (call,) = calls
-    assert call == ((id_,), {}), "IDs were not de-duplicated"
->>>>>>> 347458f0
+    assert call == ((id_,), {}), "IDs were not de-duplicated"