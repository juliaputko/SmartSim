--- conflicted
+++ resolved
@@ -282,12 +282,7 @@
         colo_settings=run_settings,
     )
 
-<<<<<<< HEAD
     # NOTE: _prep_colocated_fs sets this to a string & not an integer
-    assert str(colo_model.run_settings.run_args[exp_run_arg_key]) == str(exp_value)
-=======
-    # NOTE: _prep_colocated_db sets this to a string & not an integer
     assert str(colo_application.run_settings.run_args[exp_run_arg_key]) == str(
         exp_value
-    )
->>>>>>> 89214d60
+    )