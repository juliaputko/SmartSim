--- conflicted
+++ resolved
@@ -46,39 +46,22 @@
     pytestmark = pytest.mark.skip(reason="Not testing WLM integrations")
 
 
-<<<<<<< HEAD
-@pytest.mark.parametrize("fs_type", supported_fss)
-def test_launch_colocated_model_defaults(fileutils, test_dir, coloutils, fs_type):
-    """Test the launch of a model with a colocated feature store and local launcher"""
-=======
-@pytest.mark.parametrize("db_type", supported_dbs)
-def test_launch_colocated_application_defaults(fileutils, test_dir, coloutils, db_type):
-    """Test the launch of a application with a colocated database and local launcher"""
->>>>>>> 89214d60
+@pytest.mark.parametrize("fs_type", supported_fss)
+def test_launch_colocated_application_defaults(fileutils, test_dir, coloutils, fs_type):
+    """Test the launch of a application with a colocated feature store and local launcher"""
 
     fs_args = {"debug": DEBUG_fs}
 
-<<<<<<< HEAD
-    exp = Experiment("colocated_model_defaults", launcher=launcher, exp_path=test_dir)
-    colo_model = coloutils.setup_test_colo(
-        fileutils, fs_type, exp, "send_data_local_smartredis.py", fs_args, on_wlm=True
-    )
-    exp.generate(colo_model)
-    assert colo_model.run_settings.colocated_fs_settings["custom_pinning"] == "0"
-    exp.start(colo_model, block=True)
-    statuses = exp.get_status(colo_model)
-=======
     exp = Experiment(
         "colocated_application_defaults", launcher=launcher, exp_path=test_dir
     )
     colo_application = coloutils.setup_test_colo(
-        fileutils, db_type, exp, "send_data_local_smartredis.py", db_args, on_wlm=True
-    )
-    exp.generate(colo_application)
-    assert colo_application.run_settings.colocated_db_settings["custom_pinning"] == "0"
-    exp.start(colo_application, block=True)
-    statuses = exp.get_status(colo_application)
->>>>>>> 89214d60
+        fileutils, fs_type, exp, "send_data_local_smartredis.py", fs_args, on_wlm=True
+    )
+    exp.generate(colo_application)
+    assert colo_application.run_settings.colocated_fs_settings["custom_pinning"] == "0"
+    exp.start(colo_application, block=True)
+    statuses = exp.get_status(colo_application)
     assert all(
         stat == SmartSimStatus.STATUS_COMPLETED for stat in statuses
     ), f"Statuses: {statuses}"
@@ -91,13 +74,8 @@
     ), f"Statuses: {statuses}"
 
 
-<<<<<<< HEAD
-@pytest.mark.parametrize("fs_type", supported_fss)
-def test_colocated_model_disable_pinning(fileutils, test_dir, coloutils, fs_type):
-=======
-@pytest.mark.parametrize("db_type", supported_dbs)
-def test_colocated_application_disable_pinning(fileutils, test_dir, coloutils, db_type):
->>>>>>> 89214d60
+@pytest.mark.parametrize("fs_type", supported_fss)
+def test_colocated_application_disable_pinning(fileutils, test_dir, coloutils, fs_type):
     exp = Experiment(
         "colocated_application_pinning_auto_1cpu", launcher=launcher, exp_path=test_dir
     )
@@ -108,37 +86,22 @@
     }
 
     # Check to make sure that the CPU mask was correctly generated
-<<<<<<< HEAD
-    colo_model = coloutils.setup_test_colo(
-        fileutils, fs_type, exp, "send_data_local_smartredis.py", fs_args, on_wlm=True
-    )
-    assert colo_model.run_settings.colocated_fs_settings["custom_pinning"] is None
-    exp.generate(colo_model)
-    exp.start(colo_model, block=True)
-    statuses = exp.get_status(colo_model)
-=======
-    colo_application = coloutils.setup_test_colo(
-        fileutils, db_type, exp, "send_data_local_smartredis.py", db_args, on_wlm=True
-    )
-    assert colo_application.run_settings.colocated_db_settings["custom_pinning"] is None
-    exp.generate(colo_application)
-    exp.start(colo_application, block=True)
-    statuses = exp.get_status(colo_application)
->>>>>>> 89214d60
-    assert all(
-        stat == SmartSimStatus.STATUS_COMPLETED for stat in statuses
-    ), f"Statuses: {statuses}"
-
-
-<<<<<<< HEAD
-@pytest.mark.parametrize("fs_type", supported_fss)
-def test_colocated_model_pinning_auto_2cpu(fileutils, test_dir, coloutils, fs_type):
-=======
-@pytest.mark.parametrize("db_type", supported_dbs)
+    colo_application = coloutils.setup_test_colo(
+        fileutils, fs_type, exp, "send_data_local_smartredis.py", fs_args, on_wlm=True
+    )
+    assert colo_application.run_settings.colocated_fs_settings["custom_pinning"] is None
+    exp.generate(colo_application)
+    exp.start(colo_application, block=True)
+    statuses = exp.get_status(colo_application)
+    assert all(
+        stat == SmartSimStatus.STATUS_COMPLETED for stat in statuses
+    ), f"Statuses: {statuses}"
+
+
+@pytest.mark.parametrize("fs_type", supported_fss)
 def test_colocated_application_pinning_auto_2cpu(
-    fileutils, test_dir, coloutils, db_type
+    fileutils, test_dir, coloutils, fs_type
 ):
->>>>>>> 89214d60
     exp = Experiment(
         "colocated_application_pinning_auto_2cpu",
         launcher=launcher,
@@ -148,37 +111,22 @@
     fs_args = {"fs_cpus": 2, "debug": DEBUG_fs}
 
     # Check to make sure that the CPU mask was correctly generated
-<<<<<<< HEAD
-    colo_model = coloutils.setup_test_colo(
-        fileutils, fs_type, exp, "send_data_local_smartredis.py", fs_args, on_wlm=True
-    )
-    assert colo_model.run_settings.colocated_fs_settings["custom_pinning"] == "0,1"
-    exp.generate(colo_model)
-    exp.start(colo_model, block=True)
-    statuses = exp.get_status(colo_model)
-=======
-    colo_application = coloutils.setup_test_colo(
-        fileutils, db_type, exp, "send_data_local_smartredis.py", db_args, on_wlm=True
-    )
-    assert (
-        colo_application.run_settings.colocated_db_settings["custom_pinning"] == "0,1"
-    )
-    exp.generate(colo_application)
-    exp.start(colo_application, block=True)
-    statuses = exp.get_status(colo_application)
->>>>>>> 89214d60
-    assert all(
-        stat == SmartSimStatus.STATUS_COMPLETED for stat in statuses
-    ), f"Statuses: {statuses}"
-
-
-<<<<<<< HEAD
-@pytest.mark.parametrize("fs_type", supported_fss)
-def test_colocated_model_pinning_range(fileutils, test_dir, coloutils, fs_type):
-=======
-@pytest.mark.parametrize("db_type", supported_dbs)
-def test_colocated_application_pinning_range(fileutils, test_dir, coloutils, db_type):
->>>>>>> 89214d60
+    colo_application = coloutils.setup_test_colo(
+        fileutils, fs_type, exp, "send_data_local_smartredis.py", fs_args, on_wlm=True
+    )
+    assert (
+        colo_application.run_settings.colocated_fs_settings["custom_pinning"] == "0,1"
+    )
+    exp.generate(colo_application)
+    exp.start(colo_application, block=True)
+    statuses = exp.get_status(colo_application)
+    assert all(
+        stat == SmartSimStatus.STATUS_COMPLETED for stat in statuses
+    ), f"Statuses: {statuses}"
+
+
+@pytest.mark.parametrize("fs_type", supported_fss)
+def test_colocated_application_pinning_range(fileutils, test_dir, coloutils, fs_type):
     # Check to make sure that the CPU mask was correctly generated
     # Assume that there are at least 4 cpus on the node
 
@@ -190,38 +138,23 @@
 
     fs_args = {"fs_cpus": 4, "custom_pinning": range(4), "debug": DEBUG_fs}
 
-<<<<<<< HEAD
-    colo_model = coloutils.setup_test_colo(
-        fileutils, fs_type, exp, "send_data_local_smartredis.py", fs_args, on_wlm=True
-    )
-    assert colo_model.run_settings.colocated_fs_settings["custom_pinning"] == "0,1,2,3"
-    exp.generate(colo_model)
-    exp.start(colo_model, block=True)
-    statuses = exp.get_status(colo_model)
-=======
-    colo_application = coloutils.setup_test_colo(
-        fileutils, db_type, exp, "send_data_local_smartredis.py", db_args, on_wlm=True
-    )
-    assert (
-        colo_application.run_settings.colocated_db_settings["custom_pinning"]
+    colo_application = coloutils.setup_test_colo(
+        fileutils, fs_type, exp, "send_data_local_smartredis.py", fs_args, on_wlm=True
+    )
+    assert (
+        colo_application.run_settings.colocated_fs_settings["custom_pinning"]
         == "0,1,2,3"
     )
     exp.generate(colo_application)
     exp.start(colo_application, block=True)
     statuses = exp.get_status(colo_application)
->>>>>>> 89214d60
-    assert all(
-        stat == SmartSimStatus.STATUS_COMPLETED for stat in statuses
-    ), f"Statuses: {statuses}"
-
-
-<<<<<<< HEAD
-@pytest.mark.parametrize("fs_type", supported_fss)
-def test_colocated_model_pinning_list(fileutils, test_dir, coloutils, fs_type):
-=======
-@pytest.mark.parametrize("db_type", supported_dbs)
-def test_colocated_application_pinning_list(fileutils, test_dir, coloutils, db_type):
->>>>>>> 89214d60
+    assert all(
+        stat == SmartSimStatus.STATUS_COMPLETED for stat in statuses
+    ), f"Statuses: {statuses}"
+
+
+@pytest.mark.parametrize("fs_type", supported_fss)
+def test_colocated_application_pinning_list(fileutils, test_dir, coloutils, fs_type):
     # Check to make sure that the CPU mask was correctly generated
     # note we presume that this has more than 2 CPUs on the supercomputer node
 
@@ -233,37 +166,22 @@
 
     fs_args = {"fs_cpus": 2, "custom_pinning": [0, 2]}
 
-<<<<<<< HEAD
-    colo_model = coloutils.setup_test_colo(
-        fileutils, fs_type, exp, "send_data_local_smartredis.py", fs_args, on_wlm=True
-    )
-    assert colo_model.run_settings.colocated_fs_settings["custom_pinning"] == "0,2"
-    exp.generate(colo_model)
-    exp.start(colo_model, block=True)
-    statuses = exp.get_status(colo_model)
-=======
-    colo_application = coloutils.setup_test_colo(
-        fileutils, db_type, exp, "send_data_local_smartredis.py", db_args, on_wlm=True
-    )
-    assert (
-        colo_application.run_settings.colocated_db_settings["custom_pinning"] == "0,2"
-    )
-    exp.generate(colo_application)
-    exp.start(colo_application, block=True)
-    statuses = exp.get_status(colo_application)
->>>>>>> 89214d60
-    assert all(
-        stat == SmartSimStatus.STATUS_COMPLETED for stat in statuses
-    ), f"Statuses: {statuses}"
-
-
-<<<<<<< HEAD
-@pytest.mark.parametrize("fs_type", supported_fss)
-def test_colocated_model_pinning_mixed(fileutils, test_dir, coloutils, fs_type):
-=======
-@pytest.mark.parametrize("db_type", supported_dbs)
-def test_colocated_application_pinning_mixed(fileutils, test_dir, coloutils, db_type):
->>>>>>> 89214d60
+    colo_application = coloutils.setup_test_colo(
+        fileutils, fs_type, exp, "send_data_local_smartredis.py", fs_args, on_wlm=True
+    )
+    assert (
+        colo_application.run_settings.colocated_fs_settings["custom_pinning"] == "0,2"
+    )
+    exp.generate(colo_application)
+    exp.start(colo_application, block=True)
+    statuses = exp.get_status(colo_application)
+    assert all(
+        stat == SmartSimStatus.STATUS_COMPLETED for stat in statuses
+    ), f"Statuses: {statuses}"
+
+
+@pytest.mark.parametrize("fs_type", supported_fss)
+def test_colocated_application_pinning_mixed(fileutils, test_dir, coloutils, fs_type):
     # Check to make sure that the CPU mask was correctly generated
     # note we presume that this at least 4 CPUs on the supercomputer node
 
@@ -275,25 +193,15 @@
 
     fs_args = {"fs_cpus": 2, "custom_pinning": [range(2), 3]}
 
-<<<<<<< HEAD
-    colo_model = coloutils.setup_test_colo(
-        fileutils, fs_type, exp, "send_data_local_smartredis.py", fs_args, on_wlm=True
-    )
-    assert colo_model.run_settings.colocated_fs_settings["custom_pinning"] == "0,1,3"
-    exp.generate(colo_model)
-    exp.start(colo_model, block=True)
-    statuses = exp.get_status(colo_model)
-=======
-    colo_application = coloutils.setup_test_colo(
-        fileutils, db_type, exp, "send_data_local_smartredis.py", db_args, on_wlm=True
-    )
-    assert (
-        colo_application.run_settings.colocated_db_settings["custom_pinning"] == "0,1,3"
-    )
-    exp.generate(colo_application)
-    exp.start(colo_application, block=True)
-    statuses = exp.get_status(colo_application)
->>>>>>> 89214d60
+    colo_application = coloutils.setup_test_colo(
+        fileutils, fs_type, exp, "send_data_local_smartredis.py", fs_args, on_wlm=True
+    )
+    assert (
+        colo_application.run_settings.colocated_fs_settings["custom_pinning"] == "0,1,3"
+    )
+    exp.generate(colo_application)
+    exp.start(colo_application, block=True)
+    statuses = exp.get_status(colo_application)
     assert all(
         stat == SmartSimStatus.STATUS_COMPLETED for stat in statuses
     ), f"Statuses: {statuses}"