--- conflicted
+++ resolved
@@ -50,15 +50,7 @@
 batch_rs = SrunSettings("echo", ["spam", "eggs"])
 
 ens = Ensemble("ens", params={}, run_settings=rs, batch_settings=bs, replicas=3)
-<<<<<<< HEAD
-feature_store = FeatureStore(
-    fs_nodes=3, batch=True, launcher="slurm", run_command="srun"
-)
-model = Model("test_model", params={}, path="", run_settings=rs)
-batch_model = Model(
-    "batch_test_model", params={}, path="", run_settings=batch_rs, batch_settings=bs
-=======
-orc = Orchestrator(db_nodes=3, batch=True, launcher="slurm", run_command="srun")
+feature_store = FeatureStore(fs_nodes=3, batch=True, launcher="slurm", run_command="srun")
 application = Application("test_application", params={}, path="", run_settings=rs)
 batch_application = Application(
     "batch_test_application",
@@ -66,7 +58,6 @@
     path="",
     run_settings=batch_rs,
     batch_settings=bs,
->>>>>>> 89214d60
 )
 anon_batch_application = _AnonymousBatchJob(batch_application)
 
