# BSD 2-Clause License
#
# Copyright (c) 2021-2024, Hewlett Packard Enterprise
# All rights reserved.
#
# Redistribution and use in source and binary forms, with or without
# modification, are permitted provided that the following conditions are met:
#
# 1. Redistributions of source code must retain the above copyright notice, this
#    list of conditions and the following disclaimer.
#
# 2. Redistributions in binary form must reproduce the above copyright notice,
#    this list of conditions and the following disclaimer in the documentation
#    and/or other materials provided with the distribution.
#
# THIS SOFTWARE IS PROVIDED BY THE COPYRIGHT HOLDERS AND CONTRIBUTORS "AS IS"
# AND ANY EXPRESS OR IMPLIED WARRANTIES, INCLUDING, BUT NOT LIMITED TO, THE
# IMPLIED WARRANTIES OF MERCHANTABILITY AND FITNESS FOR A PARTICULAR PURPOSE ARE
# DISCLAIMED. IN NO EVENT SHALL THE COPYRIGHT HOLDER OR CONTRIBUTORS BE LIABLE
# FOR ANY DIRECT, INDIRECT, INCIDENTAL, SPECIAL, EXEMPLARY, OR CONSEQUENTIAL
# DAMAGES (INCLUDING, BUT NOT LIMITED TO, PROCUREMENT OF SUBSTITUTE GOODS OR
# SERVICES; LOSS OF USE, DATA, OR PROFITS; OR BUSINESS INTERRUPTION) HOWEVER
# CAUSED AND ON ANY THEORY OF LIABILITY, WHETHER IN CONTRACT, STRICT LIABILITY,
# OR TORT (INCLUDING NEGLIGENCE OR OTHERWISE) ARISING IN ANY WAY OUT OF THE USE
# OF THIS SOFTWARE, EVEN IF ADVISED OF THE POSSIBILITY OF SUCH DAMAGE.


import os
from pathlib import Path
from shutil import which

import pytest

from smartsim import Experiment, status
from smartsim.entity import Ensemble
from smartsim.settings.containers import Singularity
from smartsim.status import SmartSimStatus

# The tests in this file belong to the group_a group
pytestmark = pytest.mark.group_a


# Check if singularity is available as command line tool
singularity_exists = which("singularity") is not None
containerURI = "docker://alrigazzi/smartsim-testing:latest"


def test_singularity_commands(fileutils):
    """Test generation of singularity commands."""

    # Note: We skip first element so singularity is not needed to run test

    c = Singularity(containerURI)
    cmd = " ".join(c._container_cmds()[1:])
    assert cmd == f"exec {containerURI}"

    c = Singularity(containerURI, args="--verbose")
    cmd = " ".join(c._container_cmds()[1:])
    assert cmd == f"exec --verbose {containerURI}"

    c = Singularity(containerURI, args=["--verbose", "--cleanenv"])
    cmd = " ".join(c._container_cmds()[1:])
    assert cmd == f"exec --verbose --cleanenv {containerURI}"

    c = Singularity(containerURI, mount="/usr/local/bin")
    cmd = " ".join(c._container_cmds()[1:])
    assert cmd == f"exec --bind /usr/local/bin {containerURI}"

    c = Singularity(containerURI, mount=["/usr/local/bin", "/lus/datasets"])
    cmd = " ".join(c._container_cmds()[1:])
    assert cmd == f"exec --bind /usr/local/bin,/lus/datasets {containerURI}"

    c = Singularity(
        containerURI,
        mount={
            "/usr/local/bin": "/bin",
            "/lus/datasets": "/datasets",
            "/cray/css/smartsim": None,
        },
    )
    cmd = " ".join(c._container_cmds()[1:])
    assert (
        cmd
        == f"exec --bind /usr/local/bin:/bin,/lus/datasets:/datasets,/cray/css/smartsim {containerURI}"
    )

    c = Singularity(containerURI, args="--verbose", mount="/usr/local/bin")
    cmd = " ".join(c._container_cmds()[1:])
    assert cmd == f"exec --verbose --bind /usr/local/bin {containerURI}"


@pytest.mark.skipif(not singularity_exists, reason="Test needs singularity to run")
def test_singularity_basic(fileutils, test_dir):
    """Basic argument-less Singularity test"""

    container = Singularity(containerURI)

    exp = Experiment("singularity_basic", exp_path=test_dir, launcher="local")
    run_settings = exp.create_run_settings(
        "python3", "sleep.py --time=3", container=container
    )
    application = exp.create_application("singularity_basic", run_settings)

    script = fileutils.get_test_conf_path("sleep.py")
    application.attach_generator_files(to_copy=[script])
    exp.generate(application)

    exp.start(application, summary=False)

    # get and confirm status
    stat = exp.get_status(application)[0]
    assert stat == SmartSimStatus.STATUS_COMPLETED

    print(exp.summary())


@pytest.mark.skipif(not singularity_exists, reason="Test needs singularity to run")
def test_singularity_args(fileutils, test_dir):
    """Test combinations of args and mount arguments for Singularity"""

    hometest_dir = os.path.join(str(Path.home()), "test")  # $HOME/test
    mount_paths = {test_dir + "/singularity_args": hometest_dir}
    container = Singularity(containerURI, args="--contain", mount=mount_paths)

    exp = Experiment("singularity_args", launcher="local", exp_path=test_dir)

    run_settings = exp.create_run_settings(
        "python3", "test/check_dirs.py", container=container
    )
    application = exp.create_application("singularity_args", run_settings)
    script = fileutils.get_test_conf_path("check_dirs.py")
    application.attach_generator_files(to_copy=[script])
    exp.generate(application)

    exp.start(application, summary=False)

    # get and confirm status
    stat = exp.get_status(application)[0]
    assert stat == SmartSimStatus.STATUS_COMPLETED

    print(exp.summary())


@pytest.mark.skipif(not singularity_exists, reason="Test needs singularity to run")
def test_singularity_smartredis(local_experiment, prepare_db, local_db, fileutils):
    """Run two processes, each process puts a tensor on
    the DB, then accesses the other process's tensor.
    Finally, the tensor is used to run a application.

    Note: This is a containerized port of test_smartredis.py
    """

    # create and start a database
    db = prepare_db(local_db).orchestrator
    local_experiment.reconnect_orchestrator(db.checkpoint_file)

    container = Singularity(containerURI)

    rs = local_experiment.create_run_settings(
        "python3", "producer.py --exchange", container=container
    )
    params = {"mult": [1, -10]}
    ensemble = Ensemble(
        name="producer",
        params=params,
        run_settings=rs,
        perm_strat="step",
    )

    ensemble.register_incoming_entity(ensemble["producer_0"])
    ensemble.register_incoming_entity(ensemble["producer_1"])

    config = fileutils.get_test_conf_path("smartredis")
    ensemble.attach_generator_files(to_copy=[config])

    local_experiment.generate(ensemble)

<<<<<<< HEAD
    # start the applications
    exp.start(ensemble, summary=False)
=======
    # start the models
    local_experiment.start(ensemble, summary=False)
>>>>>>> c61e636b

    # get and confirm statuses
    statuses = local_experiment.get_status(ensemble)
    if not all([stat == SmartSimStatus.STATUS_COMPLETED for stat in statuses]):
        assert False  # client ensemble failed<|MERGE_RESOLUTION|>--- conflicted
+++ resolved
@@ -175,13 +175,8 @@
 
     local_experiment.generate(ensemble)
 
-<<<<<<< HEAD
     # start the applications
-    exp.start(ensemble, summary=False)
-=======
-    # start the models
     local_experiment.start(ensemble, summary=False)
->>>>>>> c61e636b
 
     # get and confirm statuses
     statuses = local_experiment.get_status(ensemble)
