--- conflicted
+++ resolved
@@ -107,13 +107,10 @@
       # on developments of the client are brought in.
       - name: Install SmartSim (with ML backends)
         run: |
-<<<<<<< HEAD
+
           python -m pip install git+https://github.com/billschereriii/smartredis.git@multidb
-          python -m pip install .[dev,ml-cpu]
-=======
-          python -m pip install git+https://github.com/CrayLabs/SmartRedis.git@develop#egg=smartredis
           python -m pip install .[dev,ml]
->>>>>>> e1a5783f
+
 
       - name: Install ML Runtimes with Smart (with pt, tf, and onnx support)
         if: (matrix.py_v != '3.10')
