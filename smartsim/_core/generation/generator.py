--- conflicted
+++ resolved
@@ -36,20 +36,10 @@
 from os import mkdir, path
 from os.path import join
 
-<<<<<<< HEAD
-from tabulate import tabulate
-
-from ...database import FeatureStore
-from ...entity import Application, Ensemble, TaggedFilesHierarchy
-from ...log import get_logger
-from ..control import Manifest
-from .modelwriter import ApplicationWriter
-=======
 from ...entity import Application, TaggedFilesHierarchy
 from ...entity.files import EntityFiles
 from ...launchable import Job
 from ...log import get_logger
->>>>>>> 347458f0
 
 logger = get_logger(__name__)
 logger.propagate = False
@@ -61,31 +51,8 @@
     files into the Job directory.
     """
 
-<<<<<<< HEAD
-    def __init__(
-        self, gen_path: str, overwrite: bool = False, verbose: bool = True
-    ) -> None:
-        """Initialize a generator object
-
-        if overwrite is true, replace any existing
-        configured applications within an ensemble if there
-        is a name collision. Also replace any and all directories
-        for the experiment with fresh copies. Otherwise, if overwrite
-        is false, raises EntityExistsError when there is a name
-        collision between entities.
-
-        :param gen_path: Path in which files need to be generated
-        :param overwrite: toggle entity replacement
-        :param verbose: Whether generation information should be logged to std out
-        """
-        self._writer = ApplicationWriter()
-        self.gen_path = gen_path
-        self.overwrite = overwrite
-        self.log_level = DEBUG if not verbose else INFO
-=======
     def __init__(self, root: pathlib.Path) -> None:
         """Initialize a Generator object
->>>>>>> 347458f0
 
         The class handles symlinking, copying, and configuration of files
         associated with a Jobs entity. Additionally, it writes entity parameters
@@ -98,11 +65,6 @@
     def _generate_job_root(self, job: Job, job_index: int) -> pathlib.Path:
         """Generates the root directory for a specific job instance.
 
-<<<<<<< HEAD
-        Generate the file structure for a SmartSim experiment. This
-        includes the writing and configuring of input files for a
-        application.
-=======
         :param job: The Job instance for which the root directory is generated.
         :param job_index: The index of the Job instance (used for naming).
         :returns: The path to the root directory for the Job instance.
@@ -110,19 +72,11 @@
         job_type = f"{job.__class__.__name__.lower()}s"
         job_path = self.root / f"{job_type}/{job.name}-{job_index}"
         return pathlib.Path(job_path)
->>>>>>> 347458f0
 
     def _generate_run_path(self, job: Job, job_index: int) -> pathlib.Path:
         """Generates the path for the "run" directory within the root directory
         of a specific Job instance.
 
-<<<<<<< HEAD
-        Tagged application files are read, checked for input variables to
-        configure, and written. Input variables to configure are
-        specified with a tag within the input file itself.
-        The default tag is surronding an input value with semicolons.
-        e.g. ``THERMO=;90;``
-=======
         :param job (Job): The Job instance for which the path is generated.
         :param job_index (int): The index of the Job instance (used for naming).
         :returns: The path to the "run" directory for the Job instance.
@@ -130,18 +84,11 @@
         path = self._generate_job_root(job, job_index) / "run"
         path.mkdir(exist_ok=False, parents=True)
         return pathlib.Path(path)
->>>>>>> 347458f0
 
     def _generate_log_path(self, job: Job, job_index: int) -> pathlib.Path:
         """
         Generates the path for the "log" directory within the root directory of a specific Job instance.
 
-<<<<<<< HEAD
-        self._gen_exp_dir()
-        self._gen_feature_store_dir(generator_manifest.fss)
-        self._gen_entity_list_dir(generator_manifest.ensembles)
-        self._gen_entity_dirs(generator_manifest.applications)
-=======
         :param job: The Job instance for which the path is generated.
         :param job_index: The index of the Job instance (used for naming).
         :returns: The path to the "log" directory for the Job instance.
@@ -149,7 +96,6 @@
         path = self._generate_job_root(job, job_index) / "log"
         path.mkdir(exist_ok=False, parents=True)
         return pathlib.Path(path)
->>>>>>> 347458f0
 
     @staticmethod
     def _log_file(log_path: pathlib.Path) -> pathlib.Path:
@@ -157,24 +103,6 @@
         summarizing the parameters used for the generation
         of the entity.
 
-<<<<<<< HEAD
-        Set a tag or a regular expression for the
-        generator to look for when configuring new applications.
-
-        For example, a tag might be ``;`` where the
-        expression being replaced in the application configuration
-        file would look like ``;expression;``
-
-        A full regular expression might tag specific
-        application configurations such that the configuration
-        files don't need to be tagged manually.
-
-        :param tag: A string of characters that signify
-                    the string to be changed. Defaults to ``;``
-        :param regex: full regex for the applicationwriter to search for
-        """
-        self._writer.set_tag(tag, regex)
-=======
         :param log_path: Path to log directory
         :returns: Path to file with parameter settings
         """
@@ -192,7 +120,6 @@
         specified with a tag within the input file itself.
         The default tag is surrounding an input value with semicolons.
         e.g. ``THERMO=;90;``
->>>>>>> 347458f0
 
         :param job: The job instance to write and configure files for.
         :param job_path: The path to the "run" directory for the job instance.
@@ -209,25 +136,6 @@
             dt_string = datetime.now().strftime("%d/%m/%Y %H:%M:%S")
             log_file.write(f"Generation start date and time: {dt_string}\n")
 
-<<<<<<< HEAD
-    def _gen_feature_store_dir(self, feature_store_list: t.List[FeatureStore]) -> None:
-        """Create the directory that will hold the error, output and
-           configuration files for the feature store.
-
-        :param featurestore: FeatureStore instance
-        """
-        # Loop through feature stores
-        for featurestore in feature_store_list:
-            feature_store_path = path.join(self.gen_path, featurestore.name)
-
-            featurestore.set_path(feature_store_path)
-            # Always remove featurestore files if present.
-            if path.isdir(feature_store_path):
-                shutil.rmtree(feature_store_path, ignore_errors=True)
-            pathlib.Path(feature_store_path).mkdir(
-                exist_ok=self.overwrite, parents=True
-            )
-=======
         # Perform file system operations on attached files
         self._build_operations(job, job_path)
 
@@ -239,7 +147,6 @@
         It processes three types of file system operations: to_copy, to_symlink, and to_configure.
         For each type, it calls the corresponding private methods that open a subprocess
         to complete each task.
->>>>>>> 347458f0
 
         :param job: The Job to perform file ops on attached entity files
         :param job_path: Path to the Jobs run directory
@@ -278,22 +185,6 @@
                     ]
                 )
             else:
-<<<<<<< HEAD
-                mkdir(elist_dir)
-            elist.path = elist_dir
-
-    def _gen_entity_dirs(
-        self,
-        entities: t.List[Application],
-        entity_list: t.Optional[Ensemble] = None,
-    ) -> None:
-        """Generate directories for Entity instances
-
-        :param entities: list of Application instances
-        :param entity_list: Ensemble instance
-        :raises EntityExistsError: if a directory already exists for an
-                                   entity by that name
-=======
                 subprocess.run(
                     args=[
                         sys.executable,
@@ -311,7 +202,6 @@
 
         :param app: The Application attached to the Job
         :param dest: Path to the Jobs run directory
->>>>>>> 347458f0
         """
         # Return if no files are attached
         if files is None:
@@ -334,37 +224,6 @@
                 ]
             )
 
-<<<<<<< HEAD
-        for entity in entities:
-            if entity_list:
-                dst = path.join(self.gen_path, entity_list.name, entity.name)
-            else:
-                dst = path.join(self.gen_path, entity.name)
-
-            if path.isdir(dst):
-                if self.overwrite:
-                    shutil.rmtree(dst)
-                else:
-                    error = (
-                        f"Directory for entity {entity.name} "
-                        f"already exists in path {dst}"
-                    )
-                    raise FileExistsError(error)
-            pathlib.Path(dst).mkdir(exist_ok=True)
-            entity.path = dst
-
-            self._copy_entity_files(entity)
-            self._link_entity_files(entity)
-            self._write_tagged_entity_files(entity)
-
-    def _write_tagged_entity_files(self, entity: Application) -> None:
-        """Read, configure and write the tagged input files for
-           a Application instance within an ensemble. This function
-           specifically deals with the tagged files attached to
-           an Ensemble.
-
-        :param entity: a Application instance
-=======
     @staticmethod
     def _write_tagged_files(
         files: t.Union[EntityFiles, None],
@@ -377,7 +236,6 @@
 
         :param app: The Application attached to the Job
         :param dest: Path to the Jobs run directory
->>>>>>> 347458f0
         """
         # Return if no files are attached
         if files is None:
@@ -401,85 +259,6 @@
                     mkdir(path.join(dest, tagged.base, path.basename(tagged_dir.base)))
                     _build_tagged_files(tagged_dir)
 
-<<<<<<< HEAD
-            if entity.files.tagged_hierarchy:
-                _build_tagged_files(entity.files.tagged_hierarchy)
-
-            # write in changes to configurations
-            if isinstance(entity, Application):
-                files_to_params = self._writer.configure_tagged_application_files(
-                    to_write, entity.params
-                )
-                self._log_params(entity, files_to_params)
-
-    def _log_params(
-        self, entity: Application, files_to_params: t.Dict[str, t.Dict[str, str]]
-    ) -> None:
-        """Log which files were modified during generation
-
-        and what values were set to the parameters
-
-        :param entity: the application being generated
-        :param files_to_params: a dict connecting each file to its parameter settings
-        """
-        used_params: t.Dict[str, str] = {}
-        file_to_tables: t.Dict[str, str] = {}
-        for file, params in files_to_params.items():
-            used_params.update(params)
-            table = tabulate(params.items(), headers=["Name", "Value"])
-            file_to_tables[relpath(file, self.gen_path)] = table
-
-        if used_params:
-            used_params_str = ", ".join(
-                [f"{name}={value}" for name, value in used_params.items()]
-            )
-            logger.log(
-                level=self.log_level,
-                msg=f"Configured application {entity.name} with params {used_params_str}",
-            )
-            file_table = tabulate(
-                file_to_tables.items(),
-                headers=["File name", "Parameters"],
-            )
-            log_entry = f"Application name: {entity.name}\n{file_table}\n\n"
-            with open(self.log_file, mode="a", encoding="utf-8") as logfile:
-                logfile.write(log_entry)
-            with open(
-                join(entity.path, "smartsim_params.txt"), mode="w", encoding="utf-8"
-            ) as local_logfile:
-                local_logfile.write(log_entry)
-
-        else:
-            logger.log(
-                level=self.log_level,
-                msg=f"Configured application {entity.name} with no parameters",
-            )
-
-    @staticmethod
-    def _copy_entity_files(entity: Application) -> None:
-        """Copy the entity files and directories attached to this entity.
-
-        :param entity: Application
-        """
-        if entity.files:
-            for to_copy in entity.files.copy:
-                dst_path = path.join(entity.path, path.basename(to_copy))
-                if path.isdir(to_copy):
-                    dir_util.copy_tree(to_copy, entity.path)
-                else:
-                    shutil.copyfile(to_copy, dst_path)
-
-    @staticmethod
-    def _link_entity_files(entity: Application) -> None:
-        """Symlink the entity files attached to this entity.
-
-        :param entity: Application
-        """
-        if entity.files:
-            for to_link in entity.files.link:
-                dst_path = path.join(entity.path, path.basename(to_link))
-                symlink(to_link, dst_path)
-=======
             if files.tagged_hierarchy:
                 _build_tagged_files(files.tagged_hierarchy)
 
@@ -548,5 +327,4 @@
     #         logger.log(
     #             level=self.log_level,
     #             msg=f"Configured application {entity.name} with no parameters",
-    #         )
->>>>>>> 347458f0
+    #         )