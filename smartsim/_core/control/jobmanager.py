# BSD 2-Clause License
#
# Copyright (c) 2021-2024, Hewlett Packard Enterprise
# All rights reserved.
#
# Redistribution and use in source and binary forms, with or without
# modification, are permitted provided that the following conditions are met:
#
# 1. Redistributions of source code must retain the above copyright notice, this
#    list of conditions and the following disclaimer.
#
# 2. Redistributions in binary form must reproduce the above copyright notice,
#    this list of conditions and the following disclaimer in the documentation
#    and/or other materials provided with the distribution.
#
# THIS SOFTWARE IS PROVIDED BY THE COPYRIGHT HOLDERS AND CONTRIBUTORS "AS IS"
# AND ANY EXPRESS OR IMPLIED WARRANTIES, INCLUDING, BUT NOT LIMITED TO, THE
# IMPLIED WARRANTIES OF MERCHANTABILITY AND FITNESS FOR A PARTICULAR PURPOSE ARE
# DISCLAIMED. IN NO EVENT SHALL THE COPYRIGHT HOLDER OR CONTRIBUTORS BE LIABLE
# FOR ANY DIRECT, INDIRECT, INCIDENTAL, SPECIAL, EXEMPLARY, OR CONSEQUENTIAL
# DAMAGES (INCLUDING, BUT NOT LIMITED TO, PROCUREMENT OF SUBSTITUTE GOODS OR
# SERVICES; LOSS OF USE, DATA, OR PROFITS; OR BUSINESS INTERRUPTION) HOWEVER
# CAUSED AND ON ANY THEORY OF LIABILITY, WHETHER IN CONTRACT, STRICT LIABILITY,
# OR TORT (INCLUDING NEGLIGENCE OR OTHERWISE) ARISING IN ANY WAY OUT OF THE USE
# OF THIS SOFTWARE, EVEN IF ADVISED OF THE POSSIBILITY OF SUCH DAMAGE.


import itertools
import time
import typing as t
from collections import ChainMap
from threading import RLock, Thread
from types import FrameType

<<<<<<< HEAD
from ...database import FeatureStore
from ..._core.launcher.step import Step
from ...entity import FSNode, EntitySequence, SmartSimEntity
=======
from ..._core.launcher.step import Step
from ...database import Orchestrator
from ...entity import DBNode, EntitySequence, SmartSimEntity
>>>>>>> e31c8379
from ...log import ContextThread, get_logger
from ...status import TERMINAL_STATUSES, SmartSimStatus
from ..config import CONFIG
from ..launcher import Launcher, LocalLauncher
from ..utils.network import get_ip_from_host
from .job import Job, JobEntity

logger = get_logger(__name__)


class JobManager:
    """The JobManager maintains a mapping between user defined entities
    and the steps launched through the launcher. The JobManager
    holds jobs according to entity type.

    The JobManager is threaded and runs during the course of an experiment
    to update the statuses of Jobs.

    The JobManager and Controller share a single instance of a launcher
    object that allows both the Controller and launcher access to the
    wlm to query information about jobs that the user requests.
    """

    def __init__(self, lock: RLock, launcher: t.Optional[Launcher] = None) -> None:
        """Initialize a Jobmanager

        :param launcher: a Launcher object to manage jobs
        """
        self.monitor: t.Optional[Thread] = None

        # active jobs
        self.jobs: t.Dict[str, Job] = {}
        self.fs_jobs: t.Dict[str, Job] = {}

        # completed jobs
        self.completed: t.Dict[str, Job] = {}

        self.actively_monitoring = False  # on/off flag
        self._launcher = launcher  # reference to launcher
        self._lock = lock  # thread lock

        self.kill_on_interrupt = True  # flag for killing jobs on SIGINT

    def start(self) -> None:
        """Start a thread for the job manager"""
        self.monitor = ContextThread(name="JobManager", daemon=True, target=self.run)
        self.monitor.start()

    def run(self) -> None:
        """Start the JobManager thread to continually check
        the status of all jobs. Whichever launcher is selected
        by the user will be responsible for returning statuses
        that progress the state of the job.

        The interval of the checks is controlled by
        smartsim.constats.TM_INTERVAL and should be set to values
        above 20 for congested, multi-user systems

        The job manager thread will exit when no jobs are left
        or when the main thread dies
        """
        logger.debug("Starting Job Manager")
        self.actively_monitoring = True
        while self.actively_monitoring:
            self._thread_sleep()
            self.check_jobs()  # update all job statuses at once
            for _, job in self().items():
                # if the job has errors then output the report
                # this should only output once
                if job.returncode is not None and job.status in TERMINAL_STATUSES:
                    if int(job.returncode) != 0:
                        logger.warning(job)
                        logger.warning(job.error_report())
                        self.move_to_completed(job)
                    else:
                        # job completed without error
                        logger.info(job)
                        self.move_to_completed(job)

            # if no more jobs left to actively monitor
            if not self():
                self.actively_monitoring = False
                logger.debug("Sleeping, no jobs to monitor")

    def move_to_completed(self, job: Job) -> None:
        """Move job to completed queue so that its no longer
           actively monitored by the job manager

        :param job: job instance we are transitioning
        """
        with self._lock:
            self.completed[job.ename] = job
            job.record_history()

            # remove from actively monitored jobs
            if job.ename in self.fs_jobs:
                del self.fs_jobs[job.ename]
            elif job.ename in self.jobs:
                del self.jobs[job.ename]

    def __getitem__(self, entity_name: str) -> Job:
        """Return the job associated with the name of the entity
        from which it was created.

        :param entity_name: The name of the entity of a job
        :returns: the Job associated with the entity_name
        """
        with self._lock:
            entities = ChainMap(self.fs_jobs, self.jobs, self.completed)
            return entities[entity_name]

    def __call__(self) -> t.Dict[str, Job]:
        """Returns dictionary all jobs for () operator

        :returns: Dictionary of all jobs
        """
        all_jobs = {**self.jobs, **self.fs_jobs}
        return all_jobs

    def __contains__(self, key: str) -> bool:
        try:
            self[key]  # pylint: disable=pointless-statement
            return True
        except KeyError:
            return False

    def add_job(
        self,
        step: Step,
        job_id: t.Optional[str],
        is_task: bool = True,
    ) -> None:
        """Add a job to the job manager which holds specific jobs by type.

        :param job_name: name of the job step
        :param job_id: job step id created by launcher
        :param entity: entity that was launched on job step
        :param is_task: process monitored by TaskManager (True) or the WLM (True)
        """
        launcher = str(self._launcher)
        # all operations here should be atomic
        job = Job(step.name, job_id, step.entity, launcher, is_task)
        if isinstance(step.entity, (FSNode, FeatureStore)):
            self.fs_jobs[step.entity.name] = job
        elif isinstance(step.entity, JobEntity) and step.entity.is_fs:
            self.fs_jobs[step.entity.name] = job
        else:
            self.jobs[step.entity.name] = job

    def is_finished(self, entity: SmartSimEntity) -> bool:
        """Detect if a job has completed

        :param entity: entity to check
        :return: True if finished
        """
        with self._lock:
            job = self[entity.name]  # locked operation
            if entity.name in self.completed:
                if job.status in TERMINAL_STATUSES:
                    return True
            return False

    def check_jobs(self) -> None:
        """Update all jobs in jobmanager

        Update all jobs returncode, status, error and output
        through one call to the launcher.

        """
        with self._lock:
            jobs = self().values()
            job_name_map = {job.name: job.ename for job in jobs}

            # returns (job step name, StepInfo) tuples
            if self._launcher:
                step_names = list(job_name_map.keys())
                statuses = self._launcher.get_step_update(step_names)
                for job_name, status in statuses:
                    job = self[job_name_map[job_name]]

                    if status:
                        # uses abstract step interface
                        job.set_status(
                            status.status,
                            status.launcher_status,
                            status.returncode,
                            error=status.error,
                            output=status.output,
                        )

    def get_status(
        self,
        entity: t.Union[SmartSimEntity, EntitySequence[SmartSimEntity]],
    ) -> SmartSimStatus:
        """Return the status of a job.

        :param entity: SmartSimEntity or EntitySequence instance
        :returns: a SmartSimStatus status
        """
        with self._lock:
            if entity.name in self.completed:
                return self.completed[entity.name].status

            if entity.name in self:
                job: Job = self[entity.name]  # locked
                return job.status

            return SmartSimStatus.STATUS_NEVER_STARTED

    def set_launcher(self, launcher: Launcher) -> None:
        """Set the launcher of the job manager to a specific launcher instance

        :param launcher: child of Launcher
        """
        self._launcher = launcher

    def query_restart(self, entity_name: str) -> bool:
        """See if the job just started should be restarted or not.

        :param entity_name: name of entity to check for a job for
        :return: if job should be restarted instead of started
        """
        if entity_name in self.completed:
            return True
        return False

    def restart_job(
        self,
        job_name: str,
        job_id: t.Optional[str],
        entity_name: str,
        is_task: bool = True,
    ) -> None:
        """Function to reset a job to record history and be
        ready to launch again.

        :param job_name: new job step name
        :param job_id: new job id
        :param entity_name: name of the entity of the job
        :param is_task: process monitored by TaskManager (True) or the WLM (True)

        """
        with self._lock:
            job = self.completed[entity_name]
            del self.completed[entity_name]
            job.reset(job_name, job_id, is_task)

            if isinstance(job.entity, (FSNode, FeatureStore)):
                self.fs_jobs[entity_name] = job
            else:
                self.jobs[entity_name] = job

    def get_fs_host_addresses(self) -> t.Dict[str, t.List[str]]:
        """Retrieve the list of hosts for the feature store
        for corresponding feature store identifiers

        :return: dictionary of host ip addresses
        """

        address_dict: t.Dict[str, t.List[str]] = {}
        for fs_job in self.fs_jobs.values():
            addresses = []
            if isinstance(fs_job.entity, (FSNode, FeatureStore)):
                fs_entity = fs_job.entity
                for combine in itertools.product(fs_job.hosts, fs_entity.ports):
                    ip_addr = get_ip_from_host(combine[0])
                    addresses.append(":".join((ip_addr, str(combine[1]))))

                dict_entry: t.List[str] = address_dict.get(fs_entity.fs_identifier, [])
                dict_entry.extend(addresses)
                address_dict[fs_entity.fs_identifier] = dict_entry

        return address_dict

    def set_fs_hosts(self, FeatureStore: FeatureStore) -> None:
        """Set the fs hosts in fs_jobs so future entities can query this

        :param FeatureStore: FeatureStore instance
        """
        # should only be called during launch in the controller

        with self._lock:
            if FeatureStore.batch:
                self.fs_jobs[FeatureStore.name].hosts = FeatureStore.hosts

            else:
                for fsnode in FeatureStore.entities:
                    if not fsnode.is_mpmd:
                        self.fs_jobs[fsnode.name].hosts = [fsnode.host]
                    else:
                        self.fs_jobs[fsnode.name].hosts = fsnode.hosts

    def signal_interrupt(self, signo: int, _frame: t.Optional[FrameType]) -> None:
        """Custom handler for whenever SIGINT is received"""
        if not signo:
            logger.warning("Received SIGINT with no signal number")
        if self.actively_monitoring and len(self) > 0:
            if self.kill_on_interrupt:
                for _, job in self().items():
                    if job.status not in TERMINAL_STATUSES and self._launcher:
                        self._launcher.stop(job.name)
            else:
                logger.warning("SmartSim process interrupted before resource cleanup")
                logger.warning("You may need to manually stop the following:")

                for job_name, job in self().items():
                    if job.is_task:
                        # this will be the process id
                        logger.warning(f"Task {job_name} with id: {job.jid}")
                    else:
                        logger.warning(
                            f"Job {job_name} with {job.launched_with} id: {job.jid}"
                        )

    def _thread_sleep(self) -> None:
        """Sleep the job manager for a specific constant
        set for the launcher type.
        """
        local_jm_interval = 2
        if isinstance(self._launcher, (LocalLauncher)):
            time.sleep(local_jm_interval)
        else:
            time.sleep(CONFIG.jm_interval)

    def __len__(self) -> int:
        # number of active jobs
        return len(self.fs_jobs) + len(self.jobs)<|MERGE_RESOLUTION|>--- conflicted
+++ resolved
@@ -32,15 +32,9 @@
 from threading import RLock, Thread
 from types import FrameType
 
-<<<<<<< HEAD
+from ..._core.launcher.step import Step
 from ...database import FeatureStore
-from ..._core.launcher.step import Step
 from ...entity import FSNode, EntitySequence, SmartSimEntity
-=======
-from ..._core.launcher.step import Step
-from ...database import Orchestrator
-from ...entity import DBNode, EntitySequence, SmartSimEntity
->>>>>>> e31c8379
 from ...log import ContextThread, get_logger
 from ...status import TERMINAL_STATUSES, SmartSimStatus
 from ..config import CONFIG
