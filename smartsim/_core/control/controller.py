--- conflicted
+++ resolved
@@ -136,13 +136,8 @@
             self.poll(5, True, kill_on_interrupt=kill_on_interrupt)
 
     @property
-<<<<<<< HEAD
-    def active_orch_list(self) -> t.Dict[str, Job]:
-        return self._jobs.db_jobs
-=======
     def active_orch_dict(self) -> t.Dict[str, Job]:
         return {**self._jobs.db_jobs}
->>>>>>> 93ea8a19
 
     @property
     def orchestrator_active(self) -> bool:
