# BSD 2-Clause License
#
# Copyright (c) 2021-2024, Hewlett Packard Enterprise
# All rights reserved.
#
# Redistribution and use in source and binary forms, with or without
# modification, are permitted provided that the following conditions are met:
#
# 1. Redistributions of source code must retain the above copyright notice, this
#    list of conditions and the following disclaimer.
#
# 2. Redistributions in binary form must reproduce the above copyright notice,
#    this list of conditions and the following disclaimer in the documentation
#    and/or other materials provided with the distribution.
#
# THIS SOFTWARE IS PROVIDED BY THE COPYRIGHT HOLDERS AND CONTRIBUTORS "AS IS"
# AND ANY EXPRESS OR IMPLIED WARRANTIES, INCLUDING, BUT NOT LIMITED TO, THE
# IMPLIED WARRANTIES OF MERCHANTABILITY AND FITNESS FOR A PARTICULAR PURPOSE ARE
# DISCLAIMED. IN NO EVENT SHALL THE COPYRIGHT HOLDER OR CONTRIBUTORS BE LIABLE
# FOR ANY DIRECT, INDIRECT, INCIDENTAL, SPECIAL, EXEMPLARY, OR CONSEQUENTIAL
# DAMAGES (INCLUDING, BUT NOT LIMITED TO, PROCUREMENT OF SUBSTITUTE GOODS OR
# SERVICES; LOSS OF USE, DATA, OR PROFITS; OR BUSINESS INTERRUPTION) HOWEVER
# CAUSED AND ON ANY THEORY OF LIABILITY, WHETHER IN CONTRACT, STRICT LIABILITY,
# OR TORT (INCLUDING NEGLIGENCE OR OTHERWISE) ARISING IN ANY WAY OUT OF THE USE
# OF THIS SOFTWARE, EVEN IF ADVISED OF THE POSSIBILITY OF SUCH DAMAGE.

from __future__ import annotations

import itertools
import os
import os.path as osp
import pathlib
import pickle
import signal
import subprocess
import sys
import threading
import time
import typing as t

from smartsim._core.utils.network import get_ip_from_host
from smartsim.entity._mock import Mock

from ..._core.launcher.step import Step
from ..._core.utils.helpers import (
    SignalInterceptionStack,
    unpack_colo_fs_identifier,
    unpack_fs_identifier,
<<<<<<< HEAD
)

=======
)
from ..._core.utils.redis import (
    fs_is_active,
    set_ml_model,
    set_script,
    shutdown_fs_node,
)
>>>>>>> 347458f0
from ...database import FeatureStore
from ...entity import Application, Ensemble, EntitySequence, SmartSimEntity
from ...error import (
    LauncherError,
    SmartSimError,
    SSDBIDConflictError,
    SSInternalError,
    SSUnsupportedError,
)
from ...log import get_logger
from ...servertype import CLUSTERED, STANDALONE
from ...status import TERMINAL_STATUSES, JobStatus
from ..config import CONFIG
from ..launcher import (
    DragonLauncher,
    LocalLauncher,
    LSFLauncher,
    PBSLauncher,
    SGELauncher,
    SlurmLauncher,
)
from ..launcher.launcher import Launcher
from ..utils import serialize
from .controller_utils import _AnonymousBatchJob, _look_up_launched_data
from .job import Job
from .jobmanager import JobManager
from .manifest import LaunchedManifest, LaunchedManifestBuilder, Manifest

if t.TYPE_CHECKING:
    from types import FrameType

    from ..utils.serialize import TStepLaunchMetaData


logger = get_logger(__name__)

# job manager lock
JM_LOCK = threading.RLock()


class Client(Mock):
    """Mock Client"""

class ConfigOptions(Mock):
    """Mock ConfigOptions"""

def fs_is_active():
    pass

def set_ml_model():
    pass

def set_script():
    pass

def shutdown_fs_node():
    pass

def create_cluster():
    pass

def check_cluster_status():
    pass

class Controller:
    """The controller module provides an interface between the
    smartsim entities created in the experiment and the
    underlying workload manager or run framework.
    """

    def __init__(self, launcher: str = "local") -> None:
        """Initialize a Controller

        :param launcher: the type of launcher being used
        """
        self._jobs = JobManager(JM_LOCK)
        self.init_launcher(launcher)
        self._telemetry_monitor: t.Optional[subprocess.Popen[bytes]] = None

    def start(
        self,
        exp_name: str,
        exp_path: str,
        manifest: Manifest,
        block: bool = True,
        kill_on_interrupt: bool = True,
    ) -> None:
        """Start the passed SmartSim entities

        This function should not be called directly, but rather
        through the experiment interface.

        The controller will start the job-manager thread upon
        execution of all jobs.
        """
        # launch a telemetry monitor to track job progress
        if CONFIG.telemetry_enabled:
            self._start_telemetry_monitor(exp_path)

        self._jobs.kill_on_interrupt = kill_on_interrupt

        # register custom signal handler for ^C (SIGINT)
        SignalInterceptionStack.get(signal.SIGINT).push_unique(
            self._jobs.signal_interrupt
        )
        launched = self._launch(exp_name, exp_path, manifest)

        # start the job manager thread if not already started
        if not self._jobs.actively_monitoring:
            self._jobs.start()

        serialize.save_launch_manifest(
            launched.map(_look_up_launched_data(self._launcher))
        )

        # block until all non-feature store jobs are complete
        if block:
            # poll handles its own keyboard interrupt as
            # it may be called separately
            self.poll(5, True, kill_on_interrupt=kill_on_interrupt)

    @property
    def active_feature_store_jobs(self) -> t.Dict[str, Job]:
        """Return active feature store jobs."""
        return {**self._jobs.fs_jobs}

    @property
    def feature_store_active(self) -> bool:
        with JM_LOCK:
            if len(self._jobs.fs_jobs) > 0:
                return True
            return False

    def poll(
        self, interval: int, verbose: bool, kill_on_interrupt: bool = True
    ) -> None:
        """Poll running jobs and receive logging output of job status

        :param interval: number of seconds to wait before polling again
        :param verbose: set verbosity
        :param kill_on_interrupt: flag for killing jobs when SIGINT is received
        """
        self._jobs.kill_on_interrupt = kill_on_interrupt
        to_monitor = self._jobs.jobs
        while len(to_monitor) > 0:
            time.sleep(interval)

            # acquire lock to avoid "dictionary changed during iteration" error
            # without having to copy dictionary each time.
            if verbose:
                with JM_LOCK:
                    for job in to_monitor.values():
                        logger.info(job)

    def finished(
        self, entity: t.Union[SmartSimEntity, EntitySequence[SmartSimEntity]]
    ) -> bool:
        """Return a boolean indicating wether a job has finished or not

        :param entity: object launched by SmartSim.
        :returns: bool
        :raises ValueError: if entity has not been launched yet
        """
        try:
            if isinstance(entity, FeatureStore):
                raise TypeError("Finished() does not support FeatureStore instances")
            if isinstance(entity, EntitySequence):
                return all(self.finished(ent) for ent in entity.entities)
            if not isinstance(entity, SmartSimEntity):
                raise TypeError(
                    f"Argument was of type {type(entity)} not derived "
                    "from SmartSimEntity or EntitySequence"
                )

            return self._jobs.is_finished(entity)
        except KeyError:
            raise ValueError(
                f"Entity {entity.name} has not been launched in this experiment"
            ) from None

    def stop_entity(
        self, entity: t.Union[SmartSimEntity, EntitySequence[SmartSimEntity]]
    ) -> None:
        """Stop an instance of an entity

        This function will also update the status of the job in
        the jobmanager so that the job appears as "cancelled".

        :param entity: entity to be stopped
        """
        with JM_LOCK:
            job = self._jobs[entity.name]
            if job.status not in TERMINAL_STATUSES:
                logger.info(
                    " ".join(
                        (
                            "Stopping application",
                            entity.name,
                            "with job name",
                            str(job.name),
                        )
                    )
                )
                status = self._launcher.stop(job.name)

                job.set_status(
                    status.status,
                    status.launcher_status,
                    status.returncode,
                    error=status.error,
                    output=status.output,
                )
                self._jobs.move_to_completed(job)

    def stop_fs(self, fs: FeatureStore) -> None:
        """Stop an FeatureStore

        :param fs: FeatureStore to be stopped
        """
        if fs.batch:
            self.stop_entity(fs)
        else:
            with JM_LOCK:
                for node in fs.entities:
                    for host_ip, port in itertools.product(
                        (get_ip_from_host(host) for host in node.hosts), fs.ports
                    ):
                        retcode, _, _ = shutdown_fs_node(host_ip, port)
                        # Sometimes the fs will not shutdown (unless we force NOSAVE)
                        if retcode != 0:
                            self.stop_entity(node)
                            continue

                        job = self._jobs[node.name]
                        job.set_status(
                            JobStatus.CANCELLED,
                            "",
                            0,
                            output=None,
                            error=None,
                        )
                        self._jobs.move_to_completed(job)

        fs.reset_hosts()

    def stop_entity_list(self, entity_list: EntitySequence[SmartSimEntity]) -> None:
        """Stop an instance of an entity list

        :param entity_list: entity list to be stopped
        """

        if entity_list.batch:
            self.stop_entity(entity_list)
        else:
            for entity in entity_list.entities:
                self.stop_entity(entity)

    def get_jobs(self) -> t.Dict[str, Job]:
        """Return a dictionary of completed job data

        :returns: dict[str, Job]
        """
        with JM_LOCK:
            return self._jobs.completed

    def get_entity_status(
        self, entity: t.Union[SmartSimEntity, EntitySequence[SmartSimEntity]]
    ) -> JobStatus:
        """Get the status of an entity

        :param entity: entity to get status of
        :raises TypeError: if not SmartSimEntity | EntitySequence
        :return: status of entity
        """
        if not isinstance(entity, (SmartSimEntity, EntitySequence)):
            raise TypeError(
                "Argument must be of type SmartSimEntity or EntitySequence, "
                f"not {type(entity)}"
            )
        return self._jobs.get_status(entity)

    def get_entity_list_status(
        self, entity_list: EntitySequence[SmartSimEntity]
    ) -> t.List[JobStatus]:
        """Get the statuses of an entity list

        :param entity_list: entity list containing entities to
                            get statuses of
        :raises TypeError: if not EntitySequence
        :return: list of SmartSimStatus statuses
        """
        if not isinstance(entity_list, EntitySequence):
            raise TypeError(
                f"Argument was of type {type(entity_list)} not EntitySequence"
            )
        if entity_list.batch:
            return [self.get_entity_status(entity_list)]
        statuses = []
        for entity in entity_list.entities:
            statuses.append(self.get_entity_status(entity))
        return statuses

    def init_launcher(self, launcher: str) -> None:
        """Initialize the controller with a specific type of launcher.
        SmartSim currently supports slurm, pbs(pro), lsf,
        and local launching

        :param launcher: which launcher to initialize
        :raises SSUnsupportedError: if a string is passed that is not
                                    a supported launcher
        :raises TypeError: if no launcher argument is provided.
        """
        launcher_map: t.Dict[str, t.Type[Launcher]] = {
            "slurm": SlurmLauncher,
            "pbs": PBSLauncher,
            "pals": PBSLauncher,
            "lsf": LSFLauncher,
            "local": LocalLauncher,
            "dragon": DragonLauncher,
            "sge": SGELauncher,
        }

        if launcher is not None:
            launcher = launcher.lower()
            if launcher in launcher_map:
                # create new instance of the launcher
                self._launcher = launcher_map[launcher]()
                self._jobs.set_launcher(self._launcher)
            else:
                raise SSUnsupportedError("Launcher type not supported: " + launcher)
        else:
            raise TypeError("Must provide a 'launcher' argument")

    @staticmethod
    def symlink_output_files(
        job_step: Step, entity: t.Union[SmartSimEntity, EntitySequence[SmartSimEntity]]
    ) -> None:
        """Create symlinks for entity output files that point to the output files
        under the .smartsim directory

        :param job_step: Job step instance
        :param entity: Entity instance
        """
        historical_out, historical_err = map(pathlib.Path, job_step.get_output_files())
        entity_out = pathlib.Path(entity.path) / f"{entity.name}.out"
        entity_err = pathlib.Path(entity.path) / f"{entity.name}.err"

        # check if there is already a link to a previous run
        if entity_out.is_symlink() or entity_err.is_symlink():
            entity_out.unlink()
            entity_err.unlink()

        historical_err.touch()
        historical_out.touch()

        if historical_err.exists() and historical_out.exists():
            entity_out.symlink_to(historical_out)
            entity_err.symlink_to(historical_err)
        else:
            raise FileNotFoundError(
                f"Output files for {entity.name} could not be found. "
                "Symlinking files failed."
            )

    def _launch(
        self, exp_name: str, exp_path: str, manifest: Manifest
    ) -> LaunchedManifest[t.Tuple[str, Step]]:
        """Main launching function of the controller

        FeatureStores are always launched first so that the
        address of the feature store can be given to following entities

        :param exp_name: The name of the launching experiment
        :param exp_path: path to location of ``Experiment`` directory if generated
        :param manifest: Manifest of deployables to launch
        """

        manifest_builder = LaunchedManifestBuilder[t.Tuple[str, Step]](
            exp_name=exp_name,
            exp_path=exp_path,
            launcher_name=str(self._launcher),
        )
        # Loop over deployables to launch and launch multiple FeatureStores
        for featurestore in manifest.fss:
            for key in self._jobs.get_fs_host_addresses():
                _, fs_id = unpack_fs_identifier(key, "_")
                if featurestore.fs_identifier == fs_id:
                    raise SSDBIDConflictError(
                        f"Feature store identifier {featurestore.fs_identifier}"
                        " has already been used. Pass in a unique"
                        " name for fs_identifier"
                    )

            if featurestore.num_shards > 1 and isinstance(
                self._launcher, LocalLauncher
            ):
                raise SmartSimError(
                    "Local launcher does not support multi-host feature stores"
                )
            self._launch_feature_store(featurestore, manifest_builder)

        if self.feature_store_active:
            self._set_fsobjects(manifest)

        # create all steps prior to launch
        steps: t.List[
            t.Tuple[Step, t.Union[SmartSimEntity, EntitySequence[SmartSimEntity]]]
        ] = []

        symlink_substeps: t.List[
            t.Tuple[Step, t.Union[SmartSimEntity, EntitySequence[SmartSimEntity]]]
        ] = []

        for elist in manifest.ensembles:
            ens_telem_dir = manifest_builder.run_telemetry_subdirectory / "ensemble"
            if elist.batch:
                batch_step, substeps = self._create_batch_job_step(elist, ens_telem_dir)
                manifest_builder.add_ensemble(
                    elist, [(batch_step.name, step) for step in substeps]
                )

                # symlink substeps to maintain directory structure
                for substep, substep_entity in zip(substeps, elist.applications):
                    symlink_substeps.append((substep, substep_entity))

                steps.append((batch_step, elist))
            else:
                # if ensemble is to be run as separate job steps, aka not in a batch
                job_steps = [
                    (self._create_job_step(e, ens_telem_dir / elist.name), e)
                    for e in elist.entities
                ]
                manifest_builder.add_ensemble(
                    elist, [(step.name, step) for step, _ in job_steps]
                )
                steps.extend(job_steps)
        # applications themselves cannot be batch steps. If batch settings are
        # attached, wrap them in an anonymous batch job step
        for application in manifest.applications:
            application_telem_dir = (
                manifest_builder.run_telemetry_subdirectory / "application"
            )
            if application.batch_settings:
                anon_entity_list = _AnonymousBatchJob(application)
                batch_step, substeps = self._create_batch_job_step(
                    anon_entity_list, application_telem_dir
                )
                manifest_builder.add_application(
                    application, (batch_step.name, batch_step)
                )

                symlink_substeps.append((substeps[0], application))
                steps.append((batch_step, application))
            else:
                # create job step for aapplication with run settings
                job_step = self._create_job_step(application, application_telem_dir)
                manifest_builder.add_application(application, (job_step.name, job_step))
                steps.append((job_step, application))

        # launch and symlink steps
        for step, entity in steps:
            self._launch_step(step, entity)
            self.symlink_output_files(step, entity)

        # symlink substeps to maintain directory structure
        for substep, entity in symlink_substeps:
            self.symlink_output_files(substep, entity)

        return manifest_builder.finalize()

    def _launch_feature_store(
        self,
        featurestore: FeatureStore,
        manifest_builder: LaunchedManifestBuilder[t.Tuple[str, Step]],
    ) -> None:
        """Launch an FeatureStore instance

        This function will launch the FeatureStore instance and
        if on WLM, find the nodes where it was launched and
        set them in the JobManager

        :param featurestore: FeatureStore to launch
        :param manifest_builder: An `LaunchedManifestBuilder` to record the
                                 names and `Step`s of the launched featurestore
        """
        featurestore.remove_stale_files()
        feature_store_telem_dir = (
            manifest_builder.run_telemetry_subdirectory / "database"
        )

        # if the featurestore was launched as a batch workload
        if featurestore.batch:
            feature_store_batch_step, substeps = self._create_batch_job_step(
                featurestore, feature_store_telem_dir
            )
            manifest_builder.add_feature_store(
                featurestore,
                [(feature_store_batch_step.name, step) for step in substeps],
            )

            self._launch_step(feature_store_batch_step, featurestore)
            self.symlink_output_files(feature_store_batch_step, featurestore)

            # symlink substeps to maintain directory structure
            for substep, substep_entity in zip(substeps, featurestore.entities):
                self.symlink_output_files(substep, substep_entity)

        # if featurestore was run on existing allocation, locally, or in allocation
        else:
            fs_steps = [
                (
                    self._create_job_step(
                        fs, feature_store_telem_dir / featurestore.name
                    ),
                    fs,
                )
                for fs in featurestore.entities
            ]
            manifest_builder.add_feature_store(
                featurestore, [(step.name, step) for step, _ in fs_steps]
            )
            for fs_step in fs_steps:
                self._launch_step(*fs_step)
                self.symlink_output_files(*fs_step)

        # wait for featurestore to spin up
        self._feature_store_launch_wait(featurestore)

        # set the jobs in the job manager to provide SSDB variable to entities
        # if _host isnt set within each
        self._jobs.set_fs_hosts(featurestore)

        # create the feature store cluster
        if featurestore.num_shards > 2:
            num_trials = 5
            cluster_created = False
            while not cluster_created:
                try:
                    create_cluster(featurestore.hosts, featurestore.ports)
                    check_cluster_status(featurestore.hosts, featurestore.ports)
                    num_shards = featurestore.num_shards
                    logger.info(
                        f"Feature store cluster created with {num_shards} shards"
                    )
                    cluster_created = True
                except SSInternalError:
                    if num_trials > 0:
                        logger.debug(
                            "Cluster creation failed, attempting again in five seconds."
                        )
                        num_trials -= 1
                        time.sleep(5)
                    else:
                        # surface SSInternalError as we have no way to recover
                        raise
        self._save_feature_store(featurestore)
        logger.debug(f"FeatureStore launched on nodes: {featurestore.hosts}")

    def _launch_step(
        self,
        job_step: Step,
        entity: t.Union[SmartSimEntity, EntitySequence[SmartSimEntity]],
    ) -> None:
        """Use the launcher to launch a job step

        :param job_step: a job step instance
        :param entity: entity instance
        :raises SmartSimError: if launch fails
        """
        # attempt to retrieve entity name in JobManager.completed
        completed_job = self._jobs.completed.get(entity.name, None)

        # if completed job DNE and is the entity name is not
        # running in JobManager.jobs or JobManager.fs_jobs,
        # launch the job
        if completed_job is None and (
            entity.name not in self._jobs.jobs and entity.name not in self._jobs.fs_jobs
        ):
            try:
                job_id = self._launcher.run(job_step)
            except LauncherError as e:
                msg = f"An error occurred when launching {entity.name} \n"
                msg += "Check error and output files for details.\n"
                msg += f"{entity}"
                logger.error(msg)
                raise SmartSimError(f"Job step {entity.name} failed to launch") from e

        # if the completed job does exist and the entity passed in is the same
        # that has ran and completed, relaunch the entity.
        elif completed_job is not None and completed_job.entity is entity:
            try:
                job_id = self._launcher.run(job_step)
            except LauncherError as e:
                msg = f"An error occurred when launching {entity.name} \n"
                msg += "Check error and output files for details.\n"
                msg += f"{entity}"
                logger.error(msg)
                raise SmartSimError(f"Job step {entity.name} failed to launch") from e

        # the entity is using a duplicate name of an existing entity in
        # the experiment, throw an error
        else:
            raise SSUnsupportedError("SmartSim entities cannot have duplicate names.")

        # a job step is a task if it is not managed by a workload manager (i.e. Slurm)
        # but is rather started, monitored, and exited through the Popen interface
        # in the taskmanager
        is_task = not job_step.managed

        if self._jobs.query_restart(entity.name):
            logger.debug(f"Restarting {entity.name}")
            self._jobs.restart_job(job_step.name, job_id, entity.name, is_task)
        else:
            logger.debug(f"Launching {entity.name}")
            self._jobs.add_job(job_step, job_id, is_task)

    def _create_batch_job_step(
        self,
        entity_list: t.Union[FeatureStore, Ensemble, _AnonymousBatchJob],
        telemetry_dir: pathlib.Path,
    ) -> t.Tuple[Step, t.List[Step]]:
        """Use launcher to create batch job step

        :param entity_list: EntityList to launch as batch
        :param telemetry_dir: Path to a directory in which the batch job step
                              may write telemetry events
        :return: batch job step instance and a list of run steps to be
                 executed within the batch job
        """
        if not entity_list.batch_settings:
            raise ValueError(
                "EntityList must have batch settings to be launched as batch"
            )

        telemetry_dir = telemetry_dir / entity_list.name
        batch_step = self._launcher.create_step(entity, entity_list.batch_settings)
        batch_step.meta["entity_type"] = str(type(entity_list).__name__).lower()
        batch_step.meta["status_dir"] = str(telemetry_dir)

        substeps = []
        for entity in entity_list.entities:
            # tells step creation not to look for an allocation
            entity.run_settings.in_batch = True
            step = self._create_job_step(entity, telemetry_dir)
            substeps.append(step)
            batch_step.add_to_batch(step)
        return batch_step, substeps

    def _create_job_step(
        self, entity: SmartSimEntity, telemetry_dir: pathlib.Path
    ) -> Step:
        """Create job steps for all entities with the launcher

        :param entity: an entity to create a step for
        :param telemetry_dir: Path to a directory in which the job step
                               may write telemetry events
        :return: the job step
        """
        # get SSDB, SSIN, SSOUT and add to entity run settings
        if isinstance(entity, Application):
            self._prep_entity_client_env(entity)

        # creating job step through the created launcher
        step = self._launcher.create_step(entity, entity.run_settings)

        step.meta["entity_type"] = str(type(entity).__name__).lower()
        step.meta["status_dir"] = str(telemetry_dir / entity.name)

        # return the job step that was created using the launcher since the launcher is defined in the exp
        return step

    def _prep_entity_client_env(self, entity: Application) -> None:
        """Retrieve all connections registered to this entity

        :param entity: The entity to retrieve connections from
        """
        client_env: t.Dict[str, t.Union[str, int, float, bool]] = {}
        address_dict = self._jobs.get_fs_host_addresses()

        for fs_id, addresses in address_dict.items():
            fs_name, _ = unpack_fs_identifier(fs_id, "_")
            if addresses:
                # Cap max length of SSDB
                client_env[f"SSDB{fs_name}"] = ",".join(addresses[:128])

                # Retrieve num_shards to append to client env
                client_env[f"SR_fs_TYPE{fs_name}"] = (
                    CLUSTERED if len(addresses) > 1 else STANDALONE
                )

        if entity.incoming_entities:
            client_env["SSKEYIN"] = ",".join(
                [in_entity.name for in_entity in entity.incoming_entities]
            )
        if entity.query_key_prefixing():
            client_env["SSKEYOUT"] = entity.name

        # Set address to local if it's a colocated application
        if entity.colocated and entity.run_settings.colocated_fs_settings is not None:
            fs_name_colo = entity.run_settings.colocated_fs_settings["fs_identifier"]
            assert isinstance(fs_name_colo, str)
            for key in address_dict:
                _, fs_id = unpack_fs_identifier(key, "_")
                if fs_name_colo == fs_id:
                    raise SSDBIDConflictError(
                        f"Feature store identifier {fs_name_colo}"
                        " has already been used. Pass in a unique"
                        " name for fs_identifier"
                    )

            fs_name_colo = unpack_colo_fs_identifier(fs_name_colo)
            if colo_cfg := entity.run_settings.colocated_fs_settings:
                port = colo_cfg.get("port", None)
                socket = colo_cfg.get("unix_socket", None)
                if socket and port:
                    raise SSInternalError(
                        "Co-located was configured for both TCP/IP and UDS"
                    )
                if port:
                    client_env[f"SSDB{fs_name_colo}"] = f"127.0.0.1:{str(port)}"
                elif socket:
                    client_env[f"SSDB{fs_name_colo}"] = f"unix://{socket}"
                else:
                    raise SSInternalError(
                        "Colocated feature store was not configured for either TCP or UDS"
                    )
                client_env[f"SR_fs_TYPE{fs_name_colo}"] = STANDALONE
        entity.run_settings.update_env(client_env)

    def _save_feature_store(self, feature_store: FeatureStore) -> None:
        """Save the FeatureStore object via pickle

        This function saves the feature store information to a pickle
        file that can be imported by subsequent experiments to reconnect
        to the featurestore.

        :param featurestore: FeatureStore configuration to be saved
        """

        if not feature_store.is_active():
            raise Exception("Feature store is not running")

        # Extract only the fs_jobs associated with this particular feature store
        if feature_store.batch:
            job_names = [feature_store.name]
        else:
            job_names = [fsnode.name for fsnode in feature_store.entities]
        fs_jobs = {
            name: job for name, job in self._jobs.fs_jobs.items() if name in job_names
        }

        # Extract the associated steps
        steps = [
            self._launcher.step_mapping[fs_job.name] for fs_job in fs_jobs.values()
        ]

        feature_store_data = {"fs": feature_store, "fs_jobs": fs_jobs, "steps": steps}

        with open(feature_store.checkpoint_file, "wb") as pickle_file:
            pickle.dump(feature_store_data, pickle_file)

        # Extract only the fs_jobs associated with this particular featurestore
        if feature_store.batch:
            job_names = [feature_store.name]
        else:
            job_names = [fsnode.name for fsnode in feature_store.entities]
        fs_jobs = {
            name: job for name, job in self._jobs.fs_jobs.items() if name in job_names
        }

        # Extract the associated steps
        steps = [
            self._launcher.step_mapping[fs_job.name] for fs_job in fs_jobs.values()
        ]

        feature_store_data = {"fs": feature_store, "fs_jobs": fs_jobs, "steps": steps}

        with open(feature_store.checkpoint_file, "wb") as pickle_file:
            pickle.dump(feature_store_data, pickle_file)

    def _feature_store_launch_wait(self, featurestore: FeatureStore) -> None:
        """Wait for the featurestore instances to run

        In the case where the featurestore is launched as a batch
        through a WLM, we wait for the featurestore to exit the
        queue before proceeding so new launched entities can
        be launched with SSDB address

        :param featurestore: FeatureStore instance
        :raises SmartSimError: if launch fails or manually stopped by user
        """
        if featurestore.batch:
            logger.info("FeatureStore launched as a batch")
            logger.info("While queued, SmartSim will wait for FeatureStore to run")
            logger.info("CTRL+C interrupt to abort and cancel launch")

        ready = False
        while not ready:
            try:
                time.sleep(CONFIG.jm_interval)
                # manually trigger job update if JM not running
                if not self._jobs.actively_monitoring:
                    self._jobs.check_jobs()

                # _jobs.get_status acquires JM lock for main thread, no need for locking
                statuses = self.get_entity_list_status(featurestore)
<<<<<<< HEAD
                if all(stat == SmartSimStatus.STATUS_RUNNING for stat in statuses):
=======
                if all(stat == JobStatus.RUNNING for stat in statuses):
>>>>>>> 347458f0
                    ready = True
                    # TODO: Add a node status check
                elif any(stat in TERMINAL_STATUSES for stat in statuses):
                    self.stop_fs(featurestore)
                    msg = "FeatureStore failed during startup"
                    msg += f" See {featurestore.path} for details"
                    raise SmartSimError(msg)
                else:
                    logger.debug("Waiting for featurestore instances to spin up...")
            except KeyboardInterrupt:
                logger.info("FeatureStore launch cancelled - requesting to stop")
                self.stop_fs(featurestore)

                # re-raise keyboard interrupt so the job manager will display
                # any running and un-killed jobs as this method is only called
                # during launch and we handle all keyboard interrupts during
                # launch explicitly
                raise

    def reload_saved_fs(
        self, checkpoint_file: t.Union[str, os.PathLike[str]]
    ) -> FeatureStore:
        with JM_LOCK:

            if not osp.exists(checkpoint_file):
                raise FileNotFoundError(
                    f"The SmartSim feature store config file {os.fspath(checkpoint_file)} "
                    "cannot be found."
                )

            try:
                with open(checkpoint_file, "rb") as pickle_file:
                    fs_config = pickle.load(pickle_file)
            except (OSError, IOError) as e:
                msg = "Feature store checkpoint corrupted"
                raise SmartSimError(msg) from e

            err_message = (
                "The SmartSim feature store checkpoint is incomplete or corrupted. "
            )
            if not "fs" in fs_config:
                raise SmartSimError(
                    err_message + "Could not find the featurestore object."
                )

            if not "fs_jobs" in fs_config:
                raise SmartSimError(
                    err_message + "Could not find feature store job objects."
                )

            if not "steps" in fs_config:
                raise SmartSimError(
                    err_message + "Could not find feature store job objects."
                )
            feature_store: FeatureStore = fs_config["fs"]

            # TODO check that each fs_object is running

            job_steps = zip(fs_config["fs_jobs"].values(), fs_config["steps"])
            try:
                for fs_job, step in job_steps:
                    self._jobs.fs_jobs[fs_job.ename] = fs_job
                    self._launcher.add_step_to_mapping_table(fs_job.name, step)
                    if step.task_id:
                        self._launcher.task_manager.add_existing(int(step.task_id))
            except LauncherError as e:
                raise SmartSimError("Failed to reconnect feature store") from e

            # start job manager if not already started
            if not self._jobs.actively_monitoring:
                self._jobs.start()

            return feature_store

    def _set_fsobjects(self, manifest: Manifest) -> None:
        if not manifest.has_fs_objects:
            return

        address_dict = self._jobs.get_fs_host_addresses()
        for (
            fs_id,
            fs_addresses,
        ) in address_dict.items():
            fs_name, name = unpack_fs_identifier(fs_id, "_")

            hosts = list({address.split(":")[0] for address in fs_addresses})
            ports = list({int(address.split(":")[-1]) for address in fs_addresses})

            if not fs_is_active(hosts=hosts, ports=ports, num_shards=len(fs_addresses)):
                raise SSInternalError("Cannot set FS Objects, FS is not running")

            os.environ[f"SSDB{fs_name}"] = fs_addresses[0]

            os.environ[f"SR_fs_TYPE{fs_name}"] = (
                CLUSTERED if len(fs_addresses) > 1 else STANDALONE
            )

            options = ConfigOptions.create_from_environment(name)
            client = Client(options, logger_name="SmartSim")

            for application in manifest.applications:
                if not application.colocated:
                    for fs_model in application.fs_models:
                        set_ml_model(fs_model, client)
                    for fs_script in application.fs_scripts:
                        set_script(fs_script, client)

            for ensemble in manifest.ensembles:
                for fs_model in ensemble.fs_models:
                    set_ml_model(fs_model, client)
                for fs_script in ensemble.fs_scripts:
                    set_script(fs_script, client)
                for entity in ensemble.applications:
                    if not entity.colocated:
                        # Set models which could belong only
                        # to the entities and not to the ensemble
                        # but avoid duplicates
                        for fs_model in entity.fs_models:
                            if fs_model not in ensemble.fs_models:
                                set_ml_model(fs_model, client)
                        for fs_script in entity.fs_scripts:
                            if fs_script not in ensemble.fs_scripts:
                                set_script(fs_script, client)

    def _start_telemetry_monitor(self, exp_dir: str) -> None:
        """Spawns a telemetry monitor process to keep track of the life times
        of the processes launched through this controller.

        :param exp_dir: An experiment directory
        """
        if (
            self._telemetry_monitor is None
            or self._telemetry_monitor.returncode is not None
        ):
            logger.debug("Starting telemetry monitor process")
            cmd = [
                sys.executable,
                "-m",
                "smartsim._core.entrypoints.telemetrymonitor",
                "-exp_dir",
                exp_dir,
                "-frequency",
                str(CONFIG.telemetry_frequency),
                "-cooldown",
                str(CONFIG.telemetry_cooldown),
            ]
            # pylint: disable-next=consider-using-with
            self._telemetry_monitor = subprocess.Popen(
                cmd,
                stderr=sys.stderr,
                stdout=sys.stdout,
                cwd=str(pathlib.Path(__file__).parent.parent.parent),
                shell=False,
            )<|MERGE_RESOLUTION|>--- conflicted
+++ resolved
@@ -46,18 +46,8 @@
     SignalInterceptionStack,
     unpack_colo_fs_identifier,
     unpack_fs_identifier,
-<<<<<<< HEAD
 )
 
-=======
-)
-from ..._core.utils.redis import (
-    fs_is_active,
-    set_ml_model,
-    set_script,
-    shutdown_fs_node,
-)
->>>>>>> 347458f0
 from ...database import FeatureStore
 from ...entity import Application, Ensemble, EntitySequence, SmartSimEntity
 from ...error import (
@@ -864,11 +854,7 @@
 
                 # _jobs.get_status acquires JM lock for main thread, no need for locking
                 statuses = self.get_entity_list_status(featurestore)
-<<<<<<< HEAD
-                if all(stat == SmartSimStatus.STATUS_RUNNING for stat in statuses):
-=======
                 if all(stat == JobStatus.RUNNING for stat in statuses):
->>>>>>> 347458f0
                     ready = True
                     # TODO: Add a node status check
                 elif any(stat in TERMINAL_STATUSES for stat in statuses):
