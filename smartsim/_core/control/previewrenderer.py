--- conflicted
+++ resolved
@@ -118,17 +118,9 @@
     """
     Check that the given verbosity level is valid.
     """
-<<<<<<< HEAD
-
-    if not verbosity_level == "info":
-        raise ValueError("The only valid verbosity level currently available is info")
-
-    if verbosity_level in (Verbosity.DEBUG, Verbosity.DEVELOPER):
-=======
     if verbosity_level not in (Verbosity.INFO, Verbosity.DEBUG, Verbosity.DEVELOPER):
->>>>>>> 10d7f890
         logger.warning(
-            f"'{verbosity_level}' is an unsupported verbosity level requested.\
+            f"'{verbosity_level}' is an unsupported verbosity level.\
  Setting verbosity to: {Verbosity.INFO}"
         )
         return Verbosity.INFO
