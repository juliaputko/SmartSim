--- conflicted
+++ resolved
@@ -24,11 +24,7 @@
 # OR TORT (INCLUDING NEGLIGENCE OR OTHERWISE) ARISING IN ANY WAY OUT OF THE USE
 # OF THIS SOFTWARE, EVEN IF ADVISED OF THE POSSIBILITY OF SUCH DAMAGE.
 
-<<<<<<< HEAD
 import pathlib
-=======
-
->>>>>>> 6d4a5e00
 import typing as t
 from enum import Enum
 
@@ -95,11 +91,6 @@
         config=CONFIG,
         verbosity_level=verbosity_level,
     )
-<<<<<<< HEAD
-    print(rendered_preview)
-=======
-
->>>>>>> 6d4a5e00
     return rendered_preview
 
 
@@ -120,10 +111,10 @@
         prev_file.write(content)
 
 
-<<<<<<< HEAD
 def find_available_filename(filename: str) -> str:
     """Iterate through potentially unique names until one is found that does
     not already exist. Return an unused name variation"""
+
     path = pathlib.Path(filename)
     candidate_path = pathlib.Path(filename)
     index = 1
@@ -131,15 +122,10 @@
     while candidate_path.exists():
         candidate_path = path.with_stem(f"{path.stem}_{index}")
         index += 1
-
-    return candidate_path.name
+    return candidate_path
 
 
-def _check_file_output_format(output_format: Format) -> None:
-=======
-
-def _check_output_format(output_format: _OutputFormatString) -> None:
->>>>>>> 6d4a5e00
+def _check_output_format(output_format: Format) -> None:
     """
     Check that the output format given is valid.
     """
