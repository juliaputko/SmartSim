# BSD 2-Clause License
#
# Copyright (c) 2021-2024, Hewlett Packard Enterprise
# All rights reserved.
#
# Redistribution and use in source and binary forms, with or without
# modification, are permitted provided that the following conditions are met:
#
# 1. Redistributions of source code must retain the above copyright notice, this
#    list of conditions and the following disclaimer.
#
# 2. Redistributions in binary form must reproduce the above copyright notice,
#    this list of conditions and the following disclaimer in the documentation
#    and/or other materials provided with the distribution.
#
# THIS SOFTWARE IS PROVIDED BY THE COPYRIGHT HOLDERS AND CONTRIBUTORS "AS IS"
# AND ANY EXPRESS OR IMPLIED WARRANTIES, INCLUDING, BUT NOT LIMITED TO, THE
# IMPLIED WARRANTIES OF MERCHANTABILITY AND FITNESS FOR A PARTICULAR PURPOSE ARE
# DISCLAIMED. IN NO EVENT SHALL THE COPYRIGHT HOLDER OR CONTRIBUTORS BE LIABLE
# FOR ANY DIRECT, INDIRECT, INCIDENTAL, SPECIAL, EXEMPLARY, OR CONSEQUENTIAL
# DAMAGES (INCLUDING, BUT NOT LIMITED TO, PROCUREMENT OF SUBSTITUTE GOODS OR
# SERVICES; LOSS OF USE, DATA, OR PROFITS; OR BUSINESS INTERRUPTION) HOWEVER
# CAUSED AND ON ANY THEORY OF LIABILITY, WHETHER IN CONTRACT, STRICT LIABILITY,
# OR TORT (INCLUDING NEGLIGENCE OR OTHERWISE) ARISING IN ANY WAY OUT OF THE USE
# OF THIS SOFTWARE, EVEN IF ADVISED OF THE POSSIBILITY OF SUCH DAMAGE.

# pylint: disable=invalid-name

import importlib.metadata
import os
import platform
import subprocess
import sys
import typing as t
from pathlib import Path
from typing import Iterable

from packaging.version import InvalidVersion, Version, parse

DbEngine = t.Literal["REDIS", "KEYDB"]


class SetupError(Exception):
    """A simple exception class for errors in _install.buildenv file.
    This is primarily used to interrupt the setup.py build in case
    of a failure, and is caught frequently in the CLI which attempts
    to suppress and log the errors thrown here.

    One note is that this error must be imported from here to be
    caught and not defined anywhere else. Since we use this class
    in the installation, having a separate error file would mean
    another module to manually import into setup.py

    See setup.py for more
    """


class VersionConflictError(SetupError):
    """An error for when version numbers of some library/package/program/etc
    do not match and build may not be able to continue
    """

    def __init__(
        self,
        name: str,
        current_version: "Version_",
        target_version: "Version_",
        msg: t.Optional[str] = None,
    ) -> None:
        if msg is None:
            msg = (
                f"Incompatible version for {name} detected: "
                f"{name} {target_version} requested but {name} {current_version} "
                "installed."
            )
        super().__init__(msg)
        self.name = name
        self.current_version = current_version
        self.target_version = target_version


# so as to not conflict with pkg_resources.packaging.version.Version
# pylint: disable-next=invalid-name
class Version_(str):
    """A subclass of pkg_resources.packaging.version.Version that
    includes some helper methods for comparing versions.
    """

    @staticmethod
    def _convert_to_version(
        vers: t.Union[str, Iterable[Version], Version],
    ) -> t.Any:
        if isinstance(vers, Version):
            return vers
        if isinstance(vers, str):
            return Version(vers)
        if isinstance(vers, Iterable):
            return Version(".".join((str(item) for item in vers)))

        raise InvalidVersion(vers)

    @property
    def major(self) -> int:
        # Version(self).major doesn't work for all Python distributions
        # see https://github.com/lebedov/python-pdfbox/issues/28
        return int(parse(self).base_version.split(".", maxsplit=1)[0])

    @property
    def minor(self) -> int:
        return int(parse(self).base_version.split(".", maxsplit=2)[1])

    @property
    def micro(self) -> int:
        return int(parse(self).base_version.split(".", maxsplit=3)[2])

    @property
    def patch(self) -> str:
        # return micro with string modifier i.e. 1.2.3+cpu -> 3+cpu
        return str(parse(self)).split(".")[2]

    def __gt__(self, cmp: t.Any) -> bool:
        try:
            return bool(Version(self).__gt__(self._convert_to_version(cmp)))
        except InvalidVersion:
            return super().__gt__(cmp)

    def __lt__(self, cmp: t.Any) -> bool:
        try:
            return bool(Version(self).__lt__(self._convert_to_version(cmp)))
        except InvalidVersion:
            return super().__lt__(cmp)

    def __eq__(self, cmp: t.Any) -> bool:
        try:
            return bool(Version(self).__eq__(self._convert_to_version(cmp)))
        except InvalidVersion:
            return super().__eq__(cmp)

    def __ge__(self, cmp: t.Any) -> bool:
        try:
            return bool(Version(self).__ge__(self._convert_to_version(cmp)))
        except InvalidVersion:
            return super().__ge__(cmp)

    def __le__(self, cmp: t.Any) -> bool:
        try:
            return bool(Version(self).__le__(self._convert_to_version(cmp)))
        except InvalidVersion:
            return super().__le__(cmp)

    def __hash__(self) -> int:
        return hash(Version(self))


def get_env(var: str, default: str) -> str:
    return os.environ.get(var, default)


class RedisAIVersion(Version_):
    """A subclass of Version_ that holds the dependency sets for RedisAI

    this class serves two purposes:

    1. It is used to populate the [ml] ``extras_require`` of the setup.py.
    This is because the RedisAI version will determine which ML based
    dependencies are required.

    2. Used to set the default values for PyTorch, TF, and ONNX
    given the SMARTSIM_REDISAI env var set by the user.

    NOTE: Torch requires additional information depending on whether
    CPU or GPU support is requested
    """

    defaults = {
        "1.2.7": {
            "tensorflow": "2.13.1",
            "onnx": "1.14.1",
            "skl2onnx": "1.16.0",
            "onnxmltools": "1.12.0",
            "scikit-learn": "1.3.2",
            "torch": "2.0.1",
            "torch_cpu_suffix": "+cpu",
            "torch_cuda_suffix": "+cu117",
            "torchvision": "0.15.2",
        },
    }

    def __init__(self, vers: str) -> None:  # pylint: disable=super-init-not-called
        min_rai_version = min(Version_(ver) for ver in self.defaults)
        if min_rai_version > vers:
            raise SetupError(
                f"RedisAI version must be greater than or equal to {min_rai_version}"
            )
        if vers not in self.defaults:
            if vers.startswith("1.2"):
                # resolve to latest version for 1.2.x
                # the str representation will still be 1.2.x
                self.version = "1.2.7"
            else:
                raise SetupError(
                    (
                        f"Invalid RedisAI version {vers}. Options are "
                        f"{self.defaults.keys()}"
                    )
                )
        else:
            self.version = vers

    def __getattr__(self, name: str) -> str:
        try:
            return self.defaults[self.version][name]
        except KeyError:
            raise AttributeError(
                f"'{type(self).__name__}' object has no attribute '{name}'\n\n"
                "This is likely a problem with the SmartSim build process;"
                "if this problem persists please log a new issue at "
                "https://github.com/CrayLabs/SmartSim/issues "
                "or get in contact with us at "
                "https://www.craylabs.org/docs/community.html"
            ) from None

    def get_defaults(self) -> t.Dict[str, str]:
        return self.defaults[self.version].copy()


class Versioner:
    """Versioner is responsible for managing all the versions
    within SmartSim including SmartSim itself.

    SmartSim's version is written into version.py upon pip install
    by using this class in setup.py. By setting SMARTSIM_SUFFIX,
    the version will be written as a "dirty" version with the
    git-sha appended.
    i.e.
        export SMARTSIM_SUFFIX=nightly
        pip install -e .
        smartsim.__version__ == 0.3.2+nightly-3fe23ff

    Versioner manages third party dependencies and their versions
    as well. These versions are used by the ``smart`` cli in the
    ``smart build`` command to determine which dependency versions
    to look for and download.

    Default versions for SmartSim, Redis, and RedisAI are
    all set here. Setting a default version for RedisAI also dictates
    default versions of the machine learning libraries.
    """

    # compatible Python version
    PYTHON_MIN = Version_("3.9.0")

    # Versions
    SMARTSIM = Version_(get_env("SMARTSIM_VERSION", "0.7.0"))
    SMARTSIM_SUFFIX = get_env("SMARTSIM_SUFFIX", "")

    # Redis
    REDIS = Version_(get_env("SMARTSIM_REDIS", "7.2.4"))
    REDIS_URL = get_env("SMARTSIM_REDIS_URL", "https://github.com/redis/redis.git/")
    REDIS_BRANCH = get_env("SMARTSIM_REDIS_BRANCH", REDIS)

    # RedisAI
    REDISAI = RedisAIVersion(get_env("SMARTSIM_REDISAI", "1.2.7"))
    REDISAI_URL = get_env(
        "SMARTSIM_REDISAI_URL", "https://github.com/RedisAI/RedisAI.git/"
    )
    REDISAI_BRANCH = get_env("SMARTSIM_REDISAI_BRANCH", f"v{REDISAI}")

    # ML/DL (based on RedisAI version defaults)
    # torch can be set by the user because we download that for them
    TORCH = Version_(get_env("SMARTSIM_TORCH", REDISAI.torch))
    TORCHVISION = Version_(get_env("SMARTSIM_TORCHVIS", REDISAI.torchvision))
    TORCH_CPU_SUFFIX = Version_(get_env("TORCH_CPU_SUFFIX", REDISAI.torch_cpu_suffix))
    TORCH_CUDA_SUFFIX = Version_(
        get_env("TORCH_CUDA_SUFFIX", REDISAI.torch_cuda_suffix)
    )

    # TensorFlow and ONNX only use the defaults, but these are not built into
    # the RedisAI package and therefore the user is free to pick other versions.
    TENSORFLOW = Version_(REDISAI.tensorflow)
    ONNX = Version_(REDISAI.onnx)

    def as_dict(self, fs_name: DbEngine = "REDIS") -> t.Dict[str, t.Tuple[str, ...]]:
        pkg_map = {
            "SMARTSIM": self.SMARTSIM,
<<<<<<< HEAD
            "SMARTREDIS": self.SMARTREDIS,
            fs_name: self.REDIS,
=======
            db_name: self.REDIS,
>>>>>>> d7d979e3
            "REDISAI": self.REDISAI,
            "TORCH": self.TORCH,
            "TENSORFLOW": self.TENSORFLOW,
            "ONNX": self.ONNX,
        }
        return {"Packages": tuple(pkg_map), "Versions": tuple(pkg_map.values())}

    def ml_extras_required(self) -> t.Dict[str, t.List[str]]:
        """Optional ML/DL dependencies we suggest for the user.

        The defaults are based on the RedisAI version
        """
        ml_defaults = self.REDISAI.get_defaults()

        # remove torch-related fields as they are subject to change
        # by having the user change hardware (cpu/gpu)
        _torch_fields = [
            "torch",
            "torchvision",
            "torch_cpu_suffix",
            "torch_cuda_suffix",
        ]
        for field in _torch_fields:
            ml_defaults.pop(field)

        return {"ml": [f"{lib}=={vers}" for lib, vers in ml_defaults.items()]}

    @staticmethod
    def get_sha(setup_py_dir: Path) -> str:
        """Get the git sha of the current branch"""
        try:
            rev_cmd = ["git", "rev-parse", "HEAD"]
            git_rev = subprocess.check_output(rev_cmd, cwd=setup_py_dir.absolute())
            sha = git_rev.decode("ascii").strip()

            return sha[:7]
        except Exception:
            # return empty string if not in git-repo
            return ""

    def write_version(self, setup_py_dir: Path) -> str:
        """
        Write version info to version.py

        Use git_sha in the case where smartsim suffix is set in the environment
        """
        version = str(self.SMARTSIM)

        if self.SMARTSIM_SUFFIX:
            version += f"+{self.SMARTSIM_SUFFIX}"

            # wheel build (python -m build) won't include git sha
            if git_sha := self.get_sha(setup_py_dir):
                version += f".{git_sha}"

        version_file_path = setup_py_dir / "smartsim" / "version.py"
        with open(version_file_path, "w", encoding="utf-8") as version_file:
            version_file.write("# This file is automatically generated by setup.py\n")
            version_file.write("# do not edit this file manually.\n\n")

            version_file.write(f"__version__ = '{version}'\n")
        return version


class BuildEnv:
    """Environment for building third-party dependencies

    BuildEnv provides a method for configuring how the third-party
    dependencies within SmartSim are built, namely Redis/KeyDB
    and RedisAI.

    The environment variables listed here can be set to control the
    Redis build in the pip wheel build as well as the Redis and RedisAI
    build executed by the CLI.

    Build tools are also checked for here and if they are not found
    then a SetupError is raised.

    Adding the -v flag to ``smart build`` will show the build environment
    being used.
    """

    # Compiler overrides
    CC = os.environ.get("CC", "gcc")
    CXX = os.environ.get("CXX", "g++")
    CFLAGS = os.environ.get("CFLAGS", "")
    CXXFLAGS = os.environ.get("CXXFLAGS", "")

    # build overrides
    MALLOC = os.environ.get("MALLOC", "libc")
    JOBS = int(os.environ.get("BUILD_JOBS", 1))

    # check for CC/GCC/ETC
    CHECKS = int(os.environ.get("NO_CHECKS", 0))
    PLATFORM = sys.platform

    def __init__(self, checks: bool = True) -> None:
        if checks:
            self.check_dependencies()

    def check_dependencies(self) -> None:
        deps = ["git", "git-lfs", "make", "wget", "cmake", self.CC, self.CXX]
        if int(self.CHECKS) == 0:
            for dep in deps:
                self.check_build_dependency(dep)

    def __call__(self) -> t.Dict[str, str]:
        # return the build env for the build process
        env = os.environ.copy()
        env.update(
            {
                "CC": self.CC,
                "CXX": self.CXX,
                "CFLAGS": self.CFLAGS,
                "CXXFLAGS": self.CXXFLAGS,
            }
        )
        return env

    def as_dict(self) -> t.Dict[str, t.List[str]]:
        variables: t.List[str] = [
            "CC",
            "CXX",
            "CFLAGS",
            "CXXFLAGS",
            "MALLOC",
            "JOBS",
            "PYTHON_VERSION",
            "PLATFORM",
        ]
        values: t.List[str] = [
            self.CC,
            self.CXX,
            self.CFLAGS,
            self.CXXFLAGS,
            self.MALLOC,
            str(self.JOBS),
            self.python_version,
            self.PLATFORM,
        ]
        env = {"Environment": variables, "Values": values}
        return env

    @property
    def python_version(self) -> str:
        return platform.python_version()

    @staticmethod
    def is_compatible_python(python_min: float) -> bool:
        """Detect if system Python is too old"""
        sys_py = sys.version_info
        system_python = Version_(f"{sys_py.major}.{sys_py.minor}.{sys_py.micro}")
        return system_python > python_min

    @classmethod
    def is_windows(cls) -> bool:
        return cls.PLATFORM in ["win32", "cygwin", "msys"]

    @classmethod
    def is_macos(cls) -> bool:
        return cls.PLATFORM == "darwin"

    @staticmethod
    def get_cudnn_env() -> t.Optional[t.Dict[str, str]]:
        """Collect the environment variables needed for Caffe (Pytorch)
        and throw an error if they are not found

        Specifically make sure to set at least one set of:
            - CUDNN_LIBRARY and CUDNN_INCLUDE_DIR
                or
            - CUDNN_LIBRARY_PATH and CUDNN_INCLUDE_PATH
        """
        env = {
            "CUDNN_LIBRARY": os.environ.get("CUDNN_LIBRARY", "env-var-not-found"),
            "CUDNN_INCLUDE_DIR": os.environ.get(
                "CUDNN_INCLUDE_DIR", "env-var-not-found"
            ),
            "CUDNN_LIBRARY_PATH": os.environ.get(
                "CUDNN_LIBRARY_PATH", "env-var-not-found"
            ),
            "CUDNN_INCLUDE_PATH": os.environ.get(
                "CUDNN_INCLUDE_PATH", "env-var-not-found"
            ),
        }
        torch_cudnn_vars = ["CUDNN_LIBRARY", "CUDNN_INCLUDE_DIR"]
        caffe_cudnn_vars = ["CUDNN_INCLUDE_PATH", "CUDNN_LIBRARY_PATH"]

        torch_set = all(var in os.environ for var in torch_cudnn_vars)
        caffe_set = all(var in os.environ for var in caffe_cudnn_vars)

        # check for both sets, if only one exists, set the other
        # this handles older versions which use different env vars
        if not torch_set and not caffe_set:
            return None  # return None as we don't want to raise a warning here
        if torch_set and not caffe_set:
            env["CUDNN_INCLUDE_PATH"] = env["CUDNN_INCLUDE_DIR"]
            env["CUDNN_LIBRARY_PATH"] = env["CUDNN_LIBRARY"]
        elif caffe_set and not torch_set:
            env["CUDNN_INCLUDE_DIR"] = env["CUDNN_INCLUDE_PATH"]
            env["CUDNN_LIBRARY"] = env["CUDNN_LIBRARY_PATH"]
        return env

    @staticmethod
    def check_build_dependency(command: str) -> None:
        # TODO expand this to parse and check versions.
        try:
            subprocess.check_call(
                [command, "--version"],
                stdout=subprocess.DEVNULL,
                stderr=subprocess.DEVNULL,
            )
        except OSError:
            raise SetupError(f"{command} must be installed to build SmartSim") from None

    @classmethod
    def check_installed(
        cls, package: str, version: t.Optional[Version_] = None
    ) -> bool:
        """Check if a package is installed. If version is provided, check if
        it's a compatible version. (major and minor the same)
        """
        try:
            installed = cls.get_py_package_version(package)
        except importlib.metadata.PackageNotFoundError:
            return False
        if version:
            # detect if major or minor versions differ
            if installed.major != version.major or installed.minor != version.minor:
                raise VersionConflictError(package, installed, version)
        return True

    @staticmethod
    def get_py_package_version(package: str) -> Version_:
        return Version_(importlib.metadata.version(package))<|MERGE_RESOLUTION|>--- conflicted
+++ resolved
@@ -283,12 +283,7 @@
     def as_dict(self, fs_name: DbEngine = "REDIS") -> t.Dict[str, t.Tuple[str, ...]]:
         pkg_map = {
             "SMARTSIM": self.SMARTSIM,
-<<<<<<< HEAD
-            "SMARTREDIS": self.SMARTREDIS,
             fs_name: self.REDIS,
-=======
-            db_name: self.REDIS,
->>>>>>> d7d979e3
             "REDISAI": self.REDISAI,
             "TORCH": self.TORCH,
             "TENSORFLOW": self.TENSORFLOW,
