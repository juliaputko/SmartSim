--- conflicted
+++ resolved
@@ -336,19 +336,10 @@
 
     @property
     @abstractmethod
-<<<<<<< HEAD
-    def __rai_dependency_name__(self) -> str:
-        ...
-
-    @abstractmethod
-    def __place_for_rai__(self, target: t.Union[str, "os.PathLike[str]"]) -> Path:
-        ...
-=======
     def __rai_dependency_name__(self) -> str: ...
 
     @abstractmethod
     def __place_for_rai__(self, target: t.Union[str, "os.PathLike[str]"]) -> Path: ...
->>>>>>> d4d1c645
 
 
 def _place_rai_dep_at(
@@ -687,12 +678,7 @@
 class _WebLocation(ABC):
     @property
     @abstractmethod
-<<<<<<< HEAD
-    def url(self) -> str:
-        ...
-=======
     def url(self) -> str: ...
->>>>>>> d4d1c645
 
 
 class _WebGitRepository(_WebLocation):
@@ -746,12 +732,7 @@
     @abstractmethod
     def _extract_download(
         self, download_path: Path, target: t.Union[str, "os.PathLike[str]"]
-<<<<<<< HEAD
-    ) -> None:
-        ...
-=======
     ) -> None: ...
->>>>>>> d4d1c645
 
     def extract(self, target: t.Union[str, "os.PathLike[str]"]) -> None:
         with tempfile.TemporaryDirectory() as tmp_dir:
