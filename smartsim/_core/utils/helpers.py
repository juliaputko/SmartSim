--- conflicted
+++ resolved
@@ -31,10 +31,7 @@
 
 import base64
 import collections.abc
-<<<<<<< HEAD
-=======
 import functools
->>>>>>> 5611a16c
 import itertools
 import os
 import signal
