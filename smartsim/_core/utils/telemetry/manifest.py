--- conflicted
+++ resolved
@@ -43,17 +43,10 @@
 
     timestamp: int
     """the timestamp at the time the `Experiment.start` is called"""
-<<<<<<< HEAD
-    models: t.List[JobEntity]
-    """models started in this run"""
+    applications: t.List[JobEntity]
+    """applications started in this run"""
     featurestores: t.List[JobEntity]
     """featurestores started in this run"""
-=======
-    applications: t.List[JobEntity]
-    """applications started in this run"""
-    orchestrators: t.List[JobEntity]
-    """orchestrators started in this run"""
->>>>>>> 89214d60
     ensembles: t.List[JobEntity]
     """ensembles started in this run"""
 
@@ -65,11 +58,7 @@
         :param filter_fn: optional boolean filter that returns
         True for entities to include in the result
         """
-<<<<<<< HEAD
-        entities = self.models + self.featurestores + self.ensembles
-=======
-        entities = self.applications + self.orchestrators + self.ensembles
->>>>>>> 89214d60
+        entities = self.applications + self.featurestores + self.ensembles
         if filter_fn:
             entities = [entity for entity in entities if filter_fn(entity)]
         return entities
@@ -96,13 +85,8 @@
         parent_keys = {"shards", "applications"}
         parent_keys = parent_keys.intersection(entity_dict.keys())
         if parent_keys:
-<<<<<<< HEAD
-            container = "shards" if "shards" in parent_keys else "models"
-            child_type = "featurestore" if container == "shards" else "model"
-=======
             container = "shards" if "shards" in parent_keys else "applications"
-            child_type = "orchestrator" if container == "shards" else "application"
->>>>>>> 89214d60
+            child_type = "featurestore" if container == "shards" else "application"
             for child_entity in entity_dict[container]:
                 entity = JobEntity.from_manifest(
                     child_type, child_entity, str(exp_dir), raw_experiment
@@ -134,13 +118,8 @@
         :return: list of loaded `JobEntity` instances
         """
         persisted: t.Dict[str, t.List[JobEntity]] = {
-<<<<<<< HEAD
-            "model": [],
+            "application": [],
             "featurestore": [],
-=======
-            "application": [],
-            "orchestrator": [],
->>>>>>> 89214d60
         }
         for item in run[entity_type]:
             entities = Run.load_entity(entity_type, item, exp_dir, raw_experiment)
@@ -165,13 +144,8 @@
 
         # create an output mapping to hold the deserialized entities
         run_entities: t.Dict[str, t.List[JobEntity]] = {
-<<<<<<< HEAD
-            "model": [],
+            "application": [],
             "featurestore": [],
-=======
-            "application": [],
-            "orchestrator": [],
->>>>>>> 89214d60
             "ensemble": [],
         }
 
@@ -190,13 +164,8 @@
 
         loaded_run = Run(
             raw_run["timestamp"],
-<<<<<<< HEAD
-            run_entities["model"],
+            run_entities["application"],
             run_entities["featurestore"],
-=======
-            run_entities["application"],
-            run_entities["orchestrator"],
->>>>>>> 89214d60
             run_entities["ensemble"],
         )
         return loaded_run
