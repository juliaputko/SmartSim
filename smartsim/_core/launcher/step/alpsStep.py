--- conflicted
+++ resolved
@@ -29,27 +29,19 @@
 import typing as t
 from shlex import split as sh_split
 
-from ....entity import DBNode, Model
+from ....entity import FSNode, Model
 from ....error import AllocationError
 from ....log import get_logger
 from ....settings import AprunSettings, RunSettings, Singularity
 from .step import Step, proxyable_launch_cmd
-<<<<<<< HEAD
-from ....entity import Model, FSNode
-=======
->>>>>>> e31c8379
 
 logger = get_logger(__name__)
 
 
 class AprunStep(Step):
-<<<<<<< HEAD
-    def __init__(self, entity: t.Union[Model, FSNode], run_settings: AprunSettings) -> None:
-=======
     def __init__(
-        self, entity: t.Union[Model, DBNode], run_settings: AprunSettings
+        self, entity: t.Union[Model, FSNode], run_settings: AprunSettings
     ) -> None:
->>>>>>> e31c8379
         """Initialize a ALPS aprun job step
 
         :param name: name of the entity to be launched
