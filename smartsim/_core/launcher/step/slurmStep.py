--- conflicted
+++ resolved
@@ -29,11 +29,7 @@
 import typing as t
 from shlex import split as sh_split
 
-<<<<<<< HEAD
-from ....entity import Ensemble, FSNode, Model
-=======
-from ....entity import Application, DBNode, Ensemble
->>>>>>> 89214d60
+from ....entity import Application, FSNode, Ensemble
 from ....error import AllocationError
 from ....log import get_logger
 from ....settings import RunSettings, SbatchSettings, Singularity, SrunSettings
@@ -44,11 +40,7 @@
 
 class SbatchStep(Step):
     def __init__(
-<<<<<<< HEAD
-        self, entity: t.Union[Model, FSNode], batch_settings: SbatchSettings
-=======
-        self, entity: t.Union[Application, DBNode], batch_settings: SbatchSettings
->>>>>>> 89214d60
+        self, entity: t.Union[Application, FSNode], batch_settings: SbatchSettings
     ) -> None:
         """Initialize a Slurm Sbatch step
 
@@ -110,11 +102,7 @@
 
 class SrunStep(Step):
     def __init__(
-<<<<<<< HEAD
-        self, entity: t.Union[Model, FSNode], run_settings: SrunSettings
-=======
-        self, entity: t.Union[Application, DBNode], run_settings: SrunSettings
->>>>>>> 89214d60
+        self, entity: t.Union[Application, FSNode], run_settings: SrunSettings
     ) -> None:
         """Initialize a srun job step
 
@@ -202,11 +190,7 @@
         return self.run_settings.mpmd
 
     @staticmethod
-<<<<<<< HEAD
-    def _get_exe_args_list(entity: t.Union[Model, FSNode]) -> t.List[str]:
-=======
-    def _get_exe_args_list(entity: t.Union[Application, DBNode]) -> t.List[str]:
->>>>>>> 89214d60
+    def _get_exe_args_list(entity: t.Union[Application, FSNode]) -> t.List[str]:
         """Convenience function to encapsulate checking the
         runsettings.exe_args type to always return a list
         """
