# BSD 2-Clause License
#
# Copyright (c) 2021-2023, Hewlett Packard Enterprise
# All rights reserved.
#
# Redistribution and use in source and binary forms, with or without
# modification, are permitted provided that the following conditions are met:
#
# 1. Redistributions of source code must retain the above copyright notice, this
#    list of conditions and the following disclaimer.
#
# 2. Redistributions in binary form must reproduce the above copyright notice,
#    this list of conditions and the following disclaimer in the documentation
#    and/or other materials provided with the distribution.
#
# THIS SOFTWARE IS PROVIDED BY THE COPYRIGHT HOLDERS AND CONTRIBUTORS "AS IS"
# AND ANY EXPRESS OR IMPLIED WARRANTIES, INCLUDING, BUT NOT LIMITED TO, THE
# IMPLIED WARRANTIES OF MERCHANTABILITY AND FITNESS FOR A PARTICULAR PURPOSE ARE
# DISCLAIMED. IN NO EVENT SHALL THE COPYRIGHT HOLDER OR CONTRIBUTORS BE LIABLE
# FOR ANY DIRECT, INDIRECT, INCIDENTAL, SPECIAL, EXEMPLARY, OR CONSEQUENTIAL
# DAMAGES (INCLUDING, BUT NOT LIMITED TO, PROCUREMENT OF SUBSTITUTE GOODS OR
# SERVICES; LOSS OF USE, DATA, OR PROFITS; OR BUSINESS INTERRUPTION) HOWEVER
# CAUSED AND ON ANY THEORY OF LIABILITY, WHETHER IN CONTRACT, STRICT LIABILITY,
# OR TORT (INCLUDING NEGLIGENCE OR OTHERWISE) ARISING IN ANY WAY OUT OF THE USE
# OF THIS SOFTWARE, EVEN IF ADVISED OF THE POSSIBILITY OF SUCH DAMAGE.

import os
import os.path as osp
import typing as t
from os import getcwd

from tabulate import tabulate

from smartsim.error.errors import SSUnsupportedError

from ._core import Controller, Generator, Manifest, previewrenderer
from ._core.utils import init_default
from .database import Orchestrator
from .entity import Ensemble, Model, SmartSimEntity
from .error import SmartSimError
from .log import ctx_exp_path, get_logger, method_contextualizer
from .settings import Container, base, settings
from .wlm import detect_launcher

logger = get_logger(__name__)

_OutputFormatString = t.Optional[t.Literal["html"]]
_VerbosityLevelString = t.Literal["info", "debug", "developer"]


def _exp_path_map(exp: "Experiment") -> str:
    """Mapping function for use by method contextualizer to place the path of
    the currently-executing experiment into context for log enrichment"""
    return exp.exp_path


_contextualize = method_contextualizer(ctx_exp_path, _exp_path_map)


# pylint: disable=no-self-use
class Experiment:
    """Experiments are the Python user interface for SmartSim.

    Experiment is a factory class that creates stages of a workflow
    and manages their execution.

    The instances created by an Experiment represent executable code
    that is either user-specified, like the ``Model`` instance created
    by ``Experiment.create_model``, or pre-configured, like the ``Orchestrator``
    instance created by ``Experiment.create_database``.

    Experiment methods that accept a variable list of arguments, such as
    ``Experiment.start`` or ``Experiment.stop``, accept any number of the
    instances created by the Experiment.

    In general, the Experiment class is designed to be initialized once
    and utilized throughout runtime.
    """

    def __init__(
        self,
        name: str,
        exp_path: t.Optional[str] = None,
        launcher: str = "local",
    ):
        """Initialize an Experiment instance

        With the default settings, the Experiment will use the
        local launcher, which will start all Experiment created
        instances on the localhost.

        Example of initializing an Experiment with the local launcher

        .. highlight:: python
        .. code-block:: python

            exp = Experiment(name="my_exp", launcher="local")

        SmartSim supports multiple launchers which also can be specified
        based on the type of system you are running on.

        .. highlight:: python
        .. code-block:: python

            exp = Experiment(name="my_exp", launcher="slurm")

        If you wish your driver script and Experiment to be run across
        multiple system with different schedulers (workload managers)
        you can also use the `auto` argument to have the Experiment guess
        which launcher to use based on system installed binaries and libraries

        .. highlight:: python
        .. code-block:: python

            exp = Experiment(name="my_exp", launcher="auto")


        The Experiment path will default to the current working directory
        and if the ``Experiment.generate`` method is called, a directory
        with the Experiment name will be created to house the output
        from the Experiment.

        :param name: name for the ``Experiment``
        :type name: str
        :param exp_path: path to location of ``Experiment`` directory if generated
        :type exp_path: str, optional
        :param launcher: type of launcher being used, options are "slurm", "pbs",
                         "lsf", or "local". If set to "auto",
                         an attempt will be made to find an available launcher
                         on the system.
                         Defaults to "local"
        :type launcher: str, optional
        """
        self.name = name
        if exp_path:
            if not isinstance(exp_path, str):
                raise TypeError("exp_path argument was not of type str")
            if not osp.isdir(osp.abspath(exp_path)):
                raise NotADirectoryError("Experiment path provided does not exist")
            exp_path = osp.abspath(exp_path)
        self.exp_path: str = init_default(osp.join(getcwd(), name), exp_path, str)

        if launcher == "auto":
            launcher = detect_launcher()
        if launcher == "cobalt":
            raise SSUnsupportedError("Cobalt launcher is no longer supported.")

        self._control = Controller(launcher=launcher)
        self._launcher = launcher.lower()
        self.db_identifiers: t.Set[str] = set()

    @_contextualize
    def start(
        self,
        *args: t.Any,
        block: bool = True,
        summary: bool = False,
        kill_on_interrupt: bool = True,
    ) -> None:
        """Start passed instances using Experiment launcher

        Any instance ``Model``, ``Ensemble`` or ``Orchestrator``
        instance created by the Experiment can be passed as
        an argument to the start method.

        .. highlight:: python
        .. code-block:: python

            exp = Experiment(name="my_exp", launcher="slurm")
            settings = exp.create_run_settings(exe="./path/to/binary")
            model = exp.create_model("my_model", settings)
            exp.start(model)

        Multiple instance can also be passed to the start method
        at once no matter which type of instance they are. These will
        all be launched together.

        .. highlight:: python
        .. code-block:: python

            exp.start(model_1, model_2, db, ensemble, block=True)
            # alternatively
            stage_1 = [model_1, model_2, db, ensemble]
            exp.start(*stage_1, block=True)


        If `block==True` the Experiment will poll the launched instances
        at runtime until all non-database jobs have completed. Database
        jobs *must* be killed by the user by passing them to
        ``Experiment.stop``. This allows for multiple stages of a workflow
        to produce to and consume from the same Orchestrator database.

        If `kill_on_interrupt=True`, then all jobs launched by this
        experiment are guaranteed to be killed when ^C (SIGINT) signal is
        received. If `kill_on_interrupt=False`, then it is not guaranteed
        that all jobs launched by this experiment will be killed, and the
        zombie processes will need to be manually killed.

        :param block: block execution until all non-database
                      jobs are finished, defaults to True
        :type block: bool, optional
        :param summary: print a launch summary prior to launch,
                        defaults to False
        :type summary: bool, optional
        :param kill_on_interrupt: flag for killing jobs when ^C (SIGINT)
                                  signal is received.

        :type kill_on_interrupt: bool, optional
        """

        start_manifest = Manifest(*args)
        try:
            if summary:
                self._launch_summary(start_manifest)
            self._control.start(
                exp_name=self.name,
                exp_path=self.exp_path,
                manifest=start_manifest,
                block=block,
                kill_on_interrupt=kill_on_interrupt,
            )
        except SmartSimError as e:
            logger.error(e)
            raise

    @_contextualize
    def stop(self, *args: t.Any) -> None:
        """Stop specific instances launched by this ``Experiment``

        Instances of ``Model``, ``Ensemble`` and ``Orchestrator``
        can all be passed as arguments to the stop method.

        Whichever launcher was specified at Experiment initialization
        will be used to stop the instance. For example, which using
        the slurm launcher, this equates to running `scancel` on the
        instance.

        Example

        .. highlight:: python
        .. code-block:: python

            exp.stop(model)
            # multiple
            exp.stop(model_1, model_2, db, ensemble)

        :raises TypeError: if wrong type
        :raises SmartSimError: if stop request fails
        """
        stop_manifest = Manifest(*args)
        try:
            for entity in stop_manifest.models:
                self._control.stop_entity(entity)
            for entity_list in stop_manifest.ensembles:
                self._control.stop_entity_list(entity_list)
            dbs = stop_manifest.dbs
            for db in dbs:
                self._control.stop_db(db)
        except SmartSimError as e:
            logger.error(e)
            raise

    @_contextualize
    def generate(
        self,
        *args: t.Any,
        tag: t.Optional[str] = None,
        overwrite: bool = False,
        verbose: bool = False,
    ) -> None:
        """Generate the file structure for an ``Experiment``

        ``Experiment.generate`` creates directories for each instance
        passed to organize Experiments that launch many instances.

        If files or directories are attached to ``Model`` objects
        using ``Model.attach_generator_files()``, those files or
        directories will be symlinked, copied, or configured and
        written into the created directory for that instance.

        Instances of ``Model``, ``Ensemble`` and ``Orchestrator``
        can all be passed as arguments to the generate method.

        :param tag: tag used in `to_configure` generator files
        :type tag: str, optional
        :param overwrite: overwrite existing folders and contents,
               defaults to False
        :type overwrite: bool, optional
        :param verbose: log parameter settings to std out
        :type verbose: bool
        """
        try:
            generator = Generator(self.exp_path, overwrite=overwrite, verbose=verbose)
            if tag:
                generator.set_tag(tag)
            generator.generate_experiment(*args)
        except SmartSimError as e:
            logger.error(e)
            raise

    @_contextualize
    def poll(
        self, interval: int = 10, verbose: bool = True, kill_on_interrupt: bool = True
    ) -> None:
        """Monitor jobs through logging to stdout.

        This method should only be used if jobs were launched
        with ``Experiment.start(block=False)``

        The internal specified will control how often the
        logging is performed, not how often the polling occurs.
        By default, internal polling is set to every second for
        local launcher jobs and every 10 seconds for all other
        launchers.

        If internal polling needs to be slower or faster based on
        system or site standards, set the ``SMARTSIM_JM_INTERNAL``
        environment variable to control the internal polling interval
        for SmartSim.

        For more verbose logging output, the ``SMARTSIM_LOG_LEVEL``
        environment variable can be set to `debug`

        If `kill_on_interrupt=True`, then all jobs launched by this
        experiment are guaranteed to be killed when ^C (SIGINT) signal is
        received. If `kill_on_interrupt=False`, then it is not guaranteed
        that all jobs launched by this experiment will be killed, and the
        zombie processes will need to be manually killed.

        :param interval: frequency (in seconds) of logging to stdout,
                         defaults to 10 seconds
        :type interval: int, optional
        :param verbose: set verbosity, defaults to True
        :type verbose: bool, optional
        :param kill_on_interrupt: flag for killing jobs when SIGINT is received
        :type kill_on_interrupt: bool, optional
        :raises SmartSimError:
        """
        try:
            self._control.poll(interval, verbose, kill_on_interrupt=kill_on_interrupt)
        except SmartSimError as e:
            logger.error(e)
            raise

    @_contextualize
    def finished(self, entity: SmartSimEntity) -> bool:
        """Query if a job has completed.

        An instance of ``Model`` or ``Ensemble`` can be passed
        as an argument.

        Passing ``Orchestrator`` will return an error as a
        database deployment is never finished until stopped
        by the user.

        :param entity: object launched by this ``Experiment``
        :type entity: Model | Ensemble
        :returns: True if job has completed, False otherwise
        :rtype: bool
        :raises SmartSimError: if entity has not been launched
                               by this ``Experiment``
        """
        try:
            return self._control.finished(entity)
        except SmartSimError as e:
            logger.error(e)
            raise

    @_contextualize
    def get_status(self, *args: t.Any) -> t.List[str]:
        """Query the status of launched instances

        Return a smartsim.status string representing
        the status of the launched instance.

        .. highlight:: python
        .. code-block:: python

            exp.get_status(model)

        As with an Experiment method, multiple instance of
        varying types can be passed to and all statuses will
        be returned at once.

        .. highlight:: python
        .. code-block:: python

            statuses = exp.get_status(model, ensemble, orchestrator)
            complete = [s == smartsim.status.STATUS_COMPLETED for s in statuses]
            assert all(complete)

        :returns: status of the instances passed as arguments
        :rtype: list[str]
        :raises SmartSimError: if status retrieval fails
        """
        try:
            manifest = Manifest(*args)
            statuses: t.List[str] = []
            for entity in manifest.models:
                statuses.append(self._control.get_entity_status(entity))
            for entity_list in manifest.all_entity_lists:
                statuses.extend(self._control.get_entity_list_status(entity_list))
            return statuses
        except SmartSimError as e:
            logger.error(e)
            raise

    @_contextualize
    def create_ensemble(
        self,
        name: str,
        params: t.Optional[t.Dict[str, t.Any]] = None,
        batch_settings: t.Optional[base.BatchSettings] = None,
        run_settings: t.Optional[base.RunSettings] = None,
        replicas: t.Optional[int] = None,
        perm_strategy: str = "all_perm",
        **kwargs: t.Any,
    ) -> Ensemble:
        """Create an ``Ensemble`` of ``Model`` instances

        Ensembles can be launched sequentially or as a batch
        if using a non-local launcher. e.g. slurm

        Ensembles require one of the following combinations
        of arguments

            - ``run_settings`` and ``params``
            - ``run_settings`` and ``replicas``
            - ``batch_settings``
            - ``batch_settings``, ``run_settings``, and ``params``
            - ``batch_settings``, ``run_settings``, and ``replicas``

        If given solely batch settings, an empty ensemble
        will be created that models can be added to manually
        through ``Ensemble.add_model()``.
        The entire ensemble will launch as one batch.

        Provided batch and run settings, either ``params``
        or ``replicas`` must be passed and the entire ensemble
        will launch as a single batch.

        Provided solely run settings, either ``params``
        or ``replicas`` must be passed and the ensemble members
        will each launch sequentially.

        The kwargs argument can be used to pass custom input
        parameters to the permutation strategy.

        :param name: name of the ensemble
        :type name: str
        :param params: parameters to expand into ``Model`` members
        :type params: dict[str, Any]
        :param batch_settings: describes settings for ``Ensemble`` as batch workload
        :type batch_settings: BatchSettings
        :param run_settings: describes how each ``Model`` should be executed
        :type run_settings: RunSettings
        :param replicas: number of replicas to create
        :type replicas: int
        :param perm_strategy: strategy for expanding ``params`` into
                              ``Model`` instances from params argument
                              options are "all_perm", "step", "random"
                              or a callable function. Default is "all_perm".
        :type perm_strategy: str, optional
        :raises SmartSimError: if initialization fails
        :return: ``Ensemble`` instance
        :rtype: Ensemble
        """
        try:
            new_ensemble = Ensemble(
                name,
                params or {},
                batch_settings=batch_settings,
                run_settings=run_settings,
                perm_strat=perm_strategy,
                replicas=replicas,
                **kwargs,
            )
            return new_ensemble
        except SmartSimError as e:
            logger.error(e)
            raise

    @_contextualize
    def create_model(
        self,
        name: str,
        run_settings: base.RunSettings,
        params: t.Optional[t.Dict[str, t.Any]] = None,
        path: t.Optional[str] = None,
        enable_key_prefixing: bool = False,
        batch_settings: t.Optional[base.BatchSettings] = None,
    ) -> Model:
        """Create a general purpose ``Model``

        The ``Model`` class is the most general encapsulation of
        executable code in SmartSim. ``Model`` instances are named
        references to pieces of a workflow that can be parameterized,
        and executed.

        ``Model`` instances can be launched sequentially, as a batch job,
        or as a group by adding them into an ``Ensemble``.

        All models require a reference to run settings to specify which
        executable to launch as well provide options for how to launch
        the executable with the underlying WLM. Furthermore, batch a
        reference to a batch settings can be added to launch the model
        as a batch job through ``Experiment.start``. If a model with
        a reference to a set of batch settings is added to a larger
        entity with its own set of batch settings (for e.g. an
        ``Ensemble``) the batch settings of the larger entity will take
        precedence and the batch setting of the model will be
        strategically ignored.

        Parameters supplied in the `params` argument can be written into
        configuration files supplied at runtime to the model through
        ``Model.attach_generator_files``. `params` can also be turned
        into executable arguments by calling ``Model.params_to_args``

        By default, ``Model`` instances will be executed in the
        current working directory if no `path` argument is supplied.
        If a ``Model`` instance is passed to ``Experiment.generate``,
        a directory within the ``Experiment`` directory will be created
        to house the input and output files from the model.

        Example initialization of a ``Model`` instance

        .. highlight:: python
        .. code-block:: python

            from smartsim import Experiment
            run_settings = exp.create_run_settings("python", "run_pytorch_model.py")
            model = exp.create_model("pytorch_model", run_settings)

            # adding parameters to a model
            run_settings = exp.create_run_settings("python", "run_pytorch_model.py")
            train_params = {
                "batch": 32,
                "epoch": 10,
                "lr": 0.001
            }
            model = exp.create_model("pytorch_model", run_settings, params=train_params)
            model.attach_generator_files(to_configure="./train.cfg")
            exp.generate(model)

        New in 0.4.0, ``Model`` instances can be colocated with an
        Orchestrator database shard through ``Model.colocate_db``. This
        will launch a single ``Orchestrator`` instance on each compute
        host used by the (possibly distributed) application. This is
        useful for performant online inference or processing
        at runtime.

        New in 0.4.2, ``Model`` instances can now be colocated with
        an Orchestrator database over either TCP or UDS using the
        ``Model.colocate_db_tcp`` or ``Model.colocate_db_uds`` method
        respectively. The original ``Model.colocate_db`` method is now
        deprecated, but remains as an alias for ``Model.colocate_db_tcp``
        for backward compatibility.

        :param name: name of the model
        :type name: str
        :param run_settings: defines how ``Model`` should be run
        :type run_settings: RunSettings
        :param params: model parameters for writing into configuration files
        :type params: dict, optional
        :param path: path to where the model should be executed at runtime
        :type path: str, optional
        :param enable_key_prefixing: If True, data sent to the Orchestrator
                                     using SmartRedis from this ``Model`` will
                                     be prefixed with the ``Model`` name.
                                     Default is True.
        :type enable_key_prefixing: bool, optional
        :param batch_settings: Settings to run model individually as a batch job,
                               defaults to None
        :type batch_settings: BatchSettings | None
        :raises SmartSimError: if initialization fails
        :return: the created ``Model``
        :rtype: Model
        """
        path = init_default(getcwd(), path, str)

        if path is None:
            path = getcwd()
        if params is None:
            params = {}

        try:
            new_model = Model(
                name, params, path, run_settings, batch_settings=batch_settings
            )
            if enable_key_prefixing:
                new_model.enable_key_prefixing()
            return new_model
        except SmartSimError as e:
            logger.error(e)
            raise

    @_contextualize
    def create_run_settings(
        self,
        exe: str,
        exe_args: t.Optional[t.List[str]] = None,
        run_command: str = "auto",
        run_args: t.Optional[t.Dict[str, t.Union[int, str, float, None]]] = None,
        env_vars: t.Optional[t.Dict[str, t.Optional[str]]] = None,
        container: t.Optional[Container] = None,
        **kwargs: t.Any,
    ) -> settings.RunSettings:
        """Create a ``RunSettings`` instance.

        run_command="auto" will attempt to automatically
        match a run command on the system with a RunSettings
        class in SmartSim. If found, the class corresponding
        to that run_command will be created and returned.

        If the local launcher is being used, auto detection will
        be turned off.

        If a recognized run command is passed, the ``RunSettings``
        instance will be a child class such as ``SrunSettings``

        If not supported by smartsim, the base ``RunSettings`` class
        will be created and returned with the specified run_command and run_args
        will be evaluated literally.

        Run Commands with implemented helper classes:
         - aprun (ALPS)
         - srun (SLURM)
         - mpirun (OpenMPI)
         - jsrun (LSF)

        :param run_command: command to run the executable
        :type run_command: str
        :param exe: executable to run
        :type exe: str
        :param exe_args: arguments to pass to the executable
        :type exe_args: list[str], optional
        :param run_args: arguments to pass to the ``run_command``
        :type run_args: dict[str, t.Union[int, str, float, None]], optional
        :param env_vars: environment variables to pass to the executable
        :type env_vars: dict[str, str], optional
        :param container: if execution environment is containerized
        :type container: Container, optional
        :return: the created ``RunSettings``
        :rtype: RunSettings
        """

        try:
            return settings.create_run_settings(
                self._launcher,
                exe,
                exe_args=exe_args,
                run_command=run_command,
                run_args=run_args,
                env_vars=env_vars,
                container=container,
                **kwargs,
            )
        except SmartSimError as e:
            logger.error(e)
            raise

    @_contextualize
    def create_batch_settings(
        self,
        nodes: int = 1,
        time: str = "",
        queue: str = "",
        account: str = "",
        batch_args: t.Optional[t.Dict[str, str]] = None,
        **kwargs: t.Any,
    ) -> base.BatchSettings:
        """Create a ``BatchSettings`` instance

        Batch settings parameterize batch workloads. The result of this
        function can be passed to the ``Ensemble`` initialization.

        the `batch_args` parameter can be used to pass in a dictionary
        of additional batch command arguments that aren't supported through
        the smartsim interface


        .. highlight:: python
        .. code-block:: python

            # i.e. for Slurm
            batch_args = {
                "distribution": "block"
                "exclusive": None
            }
            bs = exp.create_batch_settings(nodes=3,
                                           time="10:00:00",
                                           batch_args=batch_args)
            bs.set_account("default")

        :param nodes: number of nodes for batch job, defaults to 1
        :type nodes: int, optional
        :param time: length of batch job, defaults to ""
        :type time: str, optional
        :param queue: queue or partition (if slurm), defaults to ""
        :type queue: str, optional
        :param account: user account name for batch system, defaults to ""
        :type account: str, optional
        :param batch_args: additional batch arguments, defaults to None
        :type batch_args: dict[str, str], optional
        :return: a newly created BatchSettings instance
        :rtype: BatchSettings
        :raises SmartSimError: if batch creation fails
        """
        try:
            return settings.create_batch_settings(
                self._launcher,
                nodes=nodes,
                time=time,
                queue=queue,
                account=account,
                batch_args=batch_args,
                **kwargs,
            )
        except SmartSimError as e:
            logger.error(e)
            raise

    @_contextualize
    def create_database(
        self,
        port: int = 6379,
        db_nodes: int = 1,
        batch: bool = False,
        hosts: t.Optional[t.Union[t.List[str], str]] = None,
        run_command: str = "auto",
        interface: str = "ipogif0",
        account: t.Optional[str] = None,
        time: t.Optional[str] = None,
        queue: t.Optional[str] = None,
        single_cmd: bool = True,
        db_identifier: str = "orchestrator",
        **kwargs: t.Any,
    ) -> Orchestrator:
        """Initialize an Orchestrator database

        The ``Orchestrator`` database is a key-value store based
        on Redis that can be launched together with other Experiment
        created instances for online data storage.

        When launched, ``Orchestrator`` can be used to communicate
        data between Fortran, Python, C, and C++ applications.

        Machine Learning models in Pytorch, Tensorflow, and ONNX (i.e. scikit-learn)
        can also be stored within the Orchestrator database where they
        can be called remotely and executed on CPU or GPU where
        the database is hosted.

        To enable a SmartSim ``Model`` to communicate with the database
        the workload must utilize the SmartRedis clients. For more
        information on the database, and SmartRedis clients see the
        documentation at www.craylabs.org

        :param port: TCP/IP port, defaults to 6379
        :type port: int, optional
        :param db_nodes: number of database shards, defaults to 1
        :type db_nodes: int, optional
        :param batch: run as a batch workload, defaults to False
        :type batch: bool, optional
        :param hosts: specify hosts to launch on, defaults to None
        :type hosts: list[str], optional
        :param run_command: specify launch binary or detect automatically,
            defaults to "auto"
        :type run_command: str, optional
        :param interface: Network interface, defaults to "ipogif0"
        :type interface: str, optional
        :param account: account to run batch on, defaults to None
        :type account: str, optional
        :param time: walltime for batch 'HH:MM:SS' format, defaults to None
        :type time: str, optional
        :param queue: queue to run the batch on, defaults to None
        :type queue: str, optional
        :param single_cmd: run all shards with one (MPMD) command, defaults to True
        :type single_cmd: bool, optional
        :param db_identifier: an identifier to distinguish this orchestrator in
            multiple-database experiments, defaults to "orchestrator"
        :type db_identifier: str, optional
        :raises SmartSimError: if detection of launcher or of run command fails
        :raises SmartSimError: if user indicated an incompatible run command
            for the launcher
        :return: Orchestrator
        :rtype: Orchestrator or derived class
        """

        self.append_to_db_identifier_list(db_identifier)

        return Orchestrator(
            port=port,
            db_nodes=db_nodes,
            batch=batch,
            hosts=hosts,
            run_command=run_command,
            interface=interface,
            account=account,
            time=time,
            queue=queue,
            single_cmd=single_cmd,
            launcher=self._launcher,
            db_identifier=db_identifier,
            **kwargs,
        )

    @_contextualize
    def reconnect_orchestrator(self, checkpoint: str) -> Orchestrator:
        """Reconnect to a running ``Orchestrator``

        This method can be used to connect to a ``Orchestrator`` deployment
        that was launched by a previous ``Experiment``. This can be
        helpful in the case where separate runs of an ``Experiment``
        wish to use the same ``Orchestrator`` instance currently
        running on a system.

        :param checkpoint: the `smartsim_db.dat` file created
                           when an ``Orchestrator`` is launched
        :type checkpoint: str
        """
        try:
            orc = self._control.reload_saved_db(checkpoint)
            return orc
        except SmartSimError as e:
            logger.error(e)
            raise

    def preview(
        self,
        *args: t.Any,
<<<<<<< HEAD
        output_format: _OutputFormatString = None,
        verbosity_level: _VerbosityLevelString = "info",
=======
        output_format: previewrenderer._OutputFormatString = None,
        verbosity_level: previewrenderer._VerbosityLevelString = "info",
>>>>>>> d006555c
        output_filename: t.Optional[str] = None,
    ) -> None:
        """Preview entity information prior to launch. This method
        aggregates multiple pieces of information to give users insight
        into what and how entities will be launched.  Any instance of
        ``Model``, ``Ensemble``, or ``Orchestrator`` created by the
        Experiment can be passed as an argument to the preview method.
        :param output_filename: Specify name of file and extension to write
        preview data to. Defaults to None.
        :type output_filename: str
        :param output_format: Set output format. The possible accepted
        output formats are `json`, `xml`, `html`, `plain_text`, `color_text`.
        If no output format is set, the preview will be output to stdout.
        Defaults to None.
        :type output_type: str
        :param verbosity_level: Specify the verbosity level:
            info: Display User defined fields and entities
            debug: Display user defined field and entities and auto generated
            fields.
            developer: Display user defined field and entities, auto generated
            fields, and run commands.
            Defaults to info.
        :type verbosity_level: str
        """
        preview_manifest = Manifest(*args)

        rendered_preview = previewrenderer.render(
            self, preview_manifest, verbosity_level, output_format
        )
        if output_filename:
            previewrenderer.preview_to_file(rendered_preview, output_filename)
        else:
            logger.info(rendered_preview)

    @property
    def launcher(self) -> str:
        return self._launcher

    @_contextualize
    def summary(self, style: str = "github") -> str:
        """Return a summary of the ``Experiment``

        The summary will show each instance that has been
        launched and completed in this ``Experiment``

        :param style: the style in which the summary table is formatted,
                       for a full list of styles see:
                       https://github.com/astanin/python-tabulate#table-format,
                       defaults to "github"
        :type style: str, optional
        :return: tabulate string of ``Experiment`` history
        :rtype: str
        """
        values = []
        headers = [
            "Name",
            "Entity-Type",
            "JobID",
            "RunID",
            "Time",
            "Status",
            "Returncode",
        ]
        for job in self._control.get_jobs().values():
            for run in range(job.history.runs + 1):
                values.append(
                    [
                        job.entity.name,
                        job.entity.type,
                        job.history.jids[run],
                        run,
                        f"{job.history.job_times[run]:.4f}",
                        job.history.statuses[run],
                        job.history.returns[run],
                    ]
                )
        return tabulate(
            values,
            headers,
            showindex=True,
            tablefmt=style,
            missingval="None",
            disable_numparse=True,
        )

    def _launch_summary(self, manifest: Manifest) -> None:
        """Experiment pre-launch summary of entities that will be launched

        :param manifest: Manifest of deployables.
        :type manifest: Manifest
        """

        summary = "\n\n=== Launch Summary ===\n"
        summary += f"Experiment: {self.name}\n"
        summary += f"Experiment Path: {self.exp_path}\n"
        summary += f"Launcher: {self._launcher}\n"
        if manifest.models:
            summary += f"Models: {len(manifest.models)}\n"

        if self._control.orchestrator_active:
            summary += "Database Status: active\n"
        elif manifest.dbs:
            summary += "Database Status: launching\n"
        else:
            summary += "Database Status: inactive\n"

        summary += f"\n{str(manifest)}"

        logger.info(summary)

    def __str__(self) -> str:
        return self.name

    def append_to_db_identifier_list(self, db_identifier: str) -> None:
        """Check if db_identifier already exists when calling create_database"""
        if db_identifier in self.db_identifiers:
            logger.warning(
                f"A database with the identifier {db_identifier} has already been made "
                "An error will be raised if multiple databases are started "
                "with the same identifier"
            )
        # Otherwise, add
        self.db_identifiers.add(db_identifier)

    def enable_telemetry(self) -> None:
        """Experiments will start producing telemetry for all entities run
        through ``Experiment.start``

        .. warning::

            This method is currently implemented so that ALL ``Experiment``
            instances will begin producing telemetry data. In the future it
            is planned to have this method work on a "per instance" basis!
        """
        self._set_telemetry(True)

    def disable_telemetry(self) -> None:
        """Experiments will stop producing telemetry for all entities run
        through ``Experiment.start``

        .. warning::

            This method is currently implemented so that ALL ``Experiment``
            instances will stop producing telemetry data. In the future it
            is planned to have this method work on a "per instance" basis!
        """
        self._set_telemetry(False)

    @staticmethod
    def _set_telemetry(switch: bool, /) -> None:
        tm_key = "SMARTSIM_FLAG_TELEMETRY"
        if switch:
            os.environ[tm_key] = "1"
        else:
            os.environ[tm_key] = "0"<|MERGE_RESOLUTION|>--- conflicted
+++ resolved
@@ -43,9 +43,6 @@
 from .wlm import detect_launcher
 
 logger = get_logger(__name__)
-
-_OutputFormatString = t.Optional[t.Literal["html"]]
-_VerbosityLevelString = t.Literal["info", "debug", "developer"]
 
 
 def _exp_path_map(exp: "Experiment") -> str:
@@ -828,13 +825,8 @@
     def preview(
         self,
         *args: t.Any,
-<<<<<<< HEAD
-        output_format: _OutputFormatString = None,
-        verbosity_level: _VerbosityLevelString = "info",
-=======
         output_format: previewrenderer._OutputFormatString = None,
         verbosity_level: previewrenderer._VerbosityLevelString = "info",
->>>>>>> d006555c
         output_filename: t.Optional[str] = None,
     ) -> None:
         """Preview entity information prior to launch. This method
