--- conflicted
+++ resolved
@@ -30,25 +30,16 @@
 from os import getcwd
 
 from tabulate import tabulate
-<<<<<<< HEAD
+
+from smartsim.error.errors import SSUnsupportedError
+
 from ._core import Controller, Generator, Manifest, previewrenderer
-=======
-
-from smartsim.error.errors import SSUnsupportedError
-
-from ._core import Controller, Generator, Manifest
->>>>>>> e4d1646a
 from ._core.utils import init_default
 from .database import Orchestrator
 from .entity import Ensemble, Model, SmartSimEntity
 from .error import SmartSimError
-<<<<<<< HEAD
-from .log import get_logger
-from .settings import settings, base, Container
-=======
 from .log import ctx_exp_path, get_logger, method_contextualizer
 from .settings import Container, base, settings
->>>>>>> e4d1646a
 from .wlm import detect_launcher
 
 logger = get_logger(__name__)
@@ -833,7 +824,6 @@
             logger.error(e)
             raise
 
-<<<<<<< HEAD
     def preview(
         self,
         *args: t.Any,
@@ -878,9 +868,7 @@
     def launcher(self) -> str:
         return self._launcher
 
-=======
-    @_contextualize
->>>>>>> e4d1646a
+    @_contextualize
     def summary(self, style: str = "github") -> str:
         """Return a summary of the ``Experiment``
 
