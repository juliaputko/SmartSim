# BSD 2-Clause License
#
# Copyright (c) 2021-2024, Hewlett Packard Enterprise
# All rights reserved.
#
# Redistribution and use in source and binary forms, with or without
# modification, are permitted provided that the following conditions are met:
#
# 1. Redistributions of source code must retain the above copyright notice, this
#    list of conditions and the following disclaimer.
#
# 2. Redistributions in binary form must reproduce the above copyright notice,
#    this list of conditions and the following disclaimer in the documentation
#    and/or other materials provided with the distribution.
#
# THIS SOFTWARE IS PROVIDED BY THE COPYRIGHT HOLDERS AND CONTRIBUTORS "AS IS"
# AND ANY EXPRESS OR IMPLIED WARRANTIES, INCLUDING, BUT NOT LIMITED TO, THE
# IMPLIED WARRANTIES OF MERCHANTABILITY AND FITNESS FOR A PARTICULAR PURPOSE ARE
# DISCLAIMED. IN NO EVENT SHALL THE COPYRIGHT HOLDER OR CONTRIBUTORS BE LIABLE
# FOR ANY DIRECT, INDIRECT, INCIDENTAL, SPECIAL, EXEMPLARY, OR CONSEQUENTIAL
# DAMAGES (INCLUDING, BUT NOT LIMITED TO, PROCUREMENT OF SUBSTITUTE GOODS OR
# SERVICES; LOSS OF USE, DATA, OR PROFITS; OR BUSINESS INTERRUPTION) HOWEVER
# CAUSED AND ON ANY THEORY OF LIABILITY, WHETHER IN CONTRACT, STRICT LIABILITY,
# OR TORT (INCLUDING NEGLIGENCE OR OTHERWISE) ARISING IN ANY WAY OUT OF THE USE
# OF THIS SOFTWARE, EVEN IF ADVISED OF THE POSSIBILITY OF SUCH DAMAGE.

import os
import os.path as osp
import typing as t
from os import getcwd

from tabulate import tabulate

from smartsim.error.errors import SSUnsupportedError

from ._core import Controller, Generator, Manifest, previewrenderer
from ._core.utils import init_default
from .database import Orchestrator
from .entity import Ensemble, Model, SmartSimEntity
from .error import SmartSimError
from .log import ctx_exp_path, get_logger, method_contextualizer
from .settings import Container, base, settings
from .wlm import detect_launcher

logger = get_logger(__name__)


def _exp_path_map(exp: "Experiment") -> str:
    """Mapping function for use by method contextualizer to place the path of
    the currently-executing experiment into context for log enrichment"""
    return exp.exp_path


_contextualize = method_contextualizer(ctx_exp_path, _exp_path_map)


# pylint: disable=no-self-use
class Experiment:
    """Experiments are the Python user interface for SmartSim.

    Experiment is a factory class that creates stages of a workflow
    and manages their execution.

    The instances created by an Experiment represent executable code
    that is either user-specified, like the ``Model`` instance created
    by ``Experiment.create_model``, or pre-configured, like the ``Orchestrator``
    instance created by ``Experiment.create_database``.

    Experiment methods that accept a variable list of arguments, such as
    ``Experiment.start`` or ``Experiment.stop``, accept any number of the
    instances created by the Experiment.

    In general, the Experiment class is designed to be initialized once
    and utilized throughout runtime.
    """

    def __init__(
        self,
        name: str,
        exp_path: t.Optional[str] = None,
        launcher: str = "local",
    ):
        """Initialize an Experiment instance

        With the default settings, the Experiment will use the
        local launcher, which will start all Experiment created
        instances on the localhost.

        Example of initializing an Experiment with the local launcher

        .. highlight:: python
        .. code-block:: python

            exp = Experiment(name="my_exp", launcher="local")

        SmartSim supports multiple launchers which also can be specified
        based on the type of system you are running on.

        .. highlight:: python
        .. code-block:: python

            exp = Experiment(name="my_exp", launcher="slurm")

        If you wish your driver script and Experiment to be run across
        multiple system with different schedulers (workload managers)
        you can also use the `auto` argument to have the Experiment guess
        which launcher to use based on system installed binaries and libraries

        .. highlight:: python
        .. code-block:: python

            exp = Experiment(name="my_exp", launcher="auto")


        The Experiment path will default to the current working directory
        and if the ``Experiment.generate`` method is called, a directory
        with the Experiment name will be created to house the output
        from the Experiment.

        :param name: name for the ``Experiment``
        :type name: str
        :param exp_path: path to location of ``Experiment`` directory if generated
        :type exp_path: str, optional
        :param launcher: type of launcher being used, options are "slurm", "pbs",
                         "lsf", or "local". If set to "auto",
                         an attempt will be made to find an available launcher
                         on the system.
                         Defaults to "local"
        :type launcher: str, optional
        """
        self.name = name
        if exp_path:
            if not isinstance(exp_path, str):
                raise TypeError("exp_path argument was not of type str")
            if not osp.isdir(osp.abspath(exp_path)):
                raise NotADirectoryError("Experiment path provided does not exist")
            exp_path = osp.abspath(exp_path)
        self.exp_path: str = init_default(osp.join(getcwd(), name), exp_path, str)

        if launcher == "auto":
            launcher = detect_launcher()
        if launcher == "cobalt":
            raise SSUnsupportedError("Cobalt launcher is no longer supported.")

        self._control = Controller(launcher=launcher)
        self._launcher = launcher.lower()
        self.db_identifiers: t.Set[str] = set()

    @_contextualize
    def start(
        self,
        *args: t.Any,
        block: bool = True,
        summary: bool = False,
        kill_on_interrupt: bool = True,
    ) -> None:
        """Start passed instances using Experiment launcher

        Any instance ``Model``, ``Ensemble`` or ``Orchestrator``
        instance created by the Experiment can be passed as
        an argument to the start method.

        .. highlight:: python
        .. code-block:: python

            exp = Experiment(name="my_exp", launcher="slurm")
            settings = exp.create_run_settings(exe="./path/to/binary")
            model = exp.create_model("my_model", settings)
            exp.start(model)

        Multiple instance can also be passed to the start method
        at once no matter which type of instance they are. These will
        all be launched together.

        .. highlight:: python
        .. code-block:: python

            exp.start(model_1, model_2, db, ensemble, block=True)
            # alternatively
            stage_1 = [model_1, model_2, db, ensemble]
            exp.start(*stage_1, block=True)


        If `block==True` the Experiment will poll the launched instances
        at runtime until all non-database jobs have completed. Database
        jobs *must* be killed by the user by passing them to
        ``Experiment.stop``. This allows for multiple stages of a workflow
        to produce to and consume from the same Orchestrator database.

        If `kill_on_interrupt=True`, then all jobs launched by this
        experiment are guaranteed to be killed when ^C (SIGINT) signal is
        received. If `kill_on_interrupt=False`, then it is not guaranteed
        that all jobs launched by this experiment will be killed, and the
        zombie processes will need to be manually killed.

        :param block: block execution until all non-database
                      jobs are finished, defaults to True
        :type block: bool, optional
        :param summary: print a launch summary prior to launch,
                        defaults to False
        :type summary: bool, optional
        :param kill_on_interrupt: flag for killing jobs when ^C (SIGINT)
                                  signal is received.

        :type kill_on_interrupt: bool, optional
        """

        start_manifest = Manifest(*args)
        try:
            if summary:
                self._launch_summary(start_manifest)
            self._control.start(
                exp_name=self.name,
                exp_path=self.exp_path,
                manifest=start_manifest,
                block=block,
                kill_on_interrupt=kill_on_interrupt,
            )
        except SmartSimError as e:
            logger.error(e)
            raise

    @_contextualize
    def stop(self, *args: t.Any) -> None:
        """Stop specific instances launched by this ``Experiment``

        Instances of ``Model``, ``Ensemble`` and ``Orchestrator``
        can all be passed as arguments to the stop method.

        Whichever launcher was specified at Experiment initialization
        will be used to stop the instance. For example, which using
        the slurm launcher, this equates to running `scancel` on the
        instance.

        Example

        .. highlight:: python
        .. code-block:: python

            exp.stop(model)
            # multiple
            exp.stop(model_1, model_2, db, ensemble)

        :raises TypeError: if wrong type
        :raises SmartSimError: if stop request fails
        """
        stop_manifest = Manifest(*args)
        try:
            for entity in stop_manifest.models:
                self._control.stop_entity(entity)
            for entity_list in stop_manifest.ensembles:
                self._control.stop_entity_list(entity_list)
            dbs = stop_manifest.dbs
            for db in dbs:
                self._control.stop_db(db)
        except SmartSimError as e:
            logger.error(e)
            raise

    @_contextualize
    def generate(
        self,
        *args: t.Any,
        tag: t.Optional[str] = None,
        overwrite: bool = False,
        verbose: bool = False,
    ) -> None:
        """Generate the file structure for an ``Experiment``

        ``Experiment.generate`` creates directories for each instance
        passed to organize Experiments that launch many instances.

        If files or directories are attached to ``Model`` objects
        using ``Model.attach_generator_files()``, those files or
        directories will be symlinked, copied, or configured and
        written into the created directory for that instance.

        Instances of ``Model``, ``Ensemble`` and ``Orchestrator``
        can all be passed as arguments to the generate method.

        :param tag: tag used in `to_configure` generator files
        :type tag: str, optional
        :param overwrite: overwrite existing folders and contents,
               defaults to False
        :type overwrite: bool, optional
        :param verbose: log parameter settings to std out
        :type verbose: bool
        """
        try:
            generator = Generator(self.exp_path, overwrite=overwrite, verbose=verbose)
            if tag:
                generator.set_tag(tag)
            generator.generate_experiment(*args)
        except SmartSimError as e:
            logger.error(e)
            raise

    @_contextualize
    def poll(
        self, interval: int = 10, verbose: bool = True, kill_on_interrupt: bool = True
    ) -> None:
        """Monitor jobs through logging to stdout.

        This method should only be used if jobs were launched
        with ``Experiment.start(block=False)``

        The internal specified will control how often the
        logging is performed, not how often the polling occurs.
        By default, internal polling is set to every second for
        local launcher jobs and every 10 seconds for all other
        launchers.

        If internal polling needs to be slower or faster based on
        system or site standards, set the ``SMARTSIM_JM_INTERNAL``
        environment variable to control the internal polling interval
        for SmartSim.

        For more verbose logging output, the ``SMARTSIM_LOG_LEVEL``
        environment variable can be set to `debug`

        If `kill_on_interrupt=True`, then all jobs launched by this
        experiment are guaranteed to be killed when ^C (SIGINT) signal is
        received. If `kill_on_interrupt=False`, then it is not guaranteed
        that all jobs launched by this experiment will be killed, and the
        zombie processes will need to be manually killed.

        :param interval: frequency (in seconds) of logging to stdout,
                         defaults to 10 seconds
        :type interval: int, optional
        :param verbose: set verbosity, defaults to True
        :type verbose: bool, optional
        :param kill_on_interrupt: flag for killing jobs when SIGINT is received
        :type kill_on_interrupt: bool, optional
        :raises SmartSimError:
        """
        try:
            self._control.poll(interval, verbose, kill_on_interrupt=kill_on_interrupt)
        except SmartSimError as e:
            logger.error(e)
            raise

    @_contextualize
    def finished(self, entity: SmartSimEntity) -> bool:
        """Query if a job has completed.

        An instance of ``Model`` or ``Ensemble`` can be passed
        as an argument.

        Passing ``Orchestrator`` will return an error as a
        database deployment is never finished until stopped
        by the user.

        :param entity: object launched by this ``Experiment``
        :type entity: Model | Ensemble
        :returns: True if job has completed, False otherwise
        :rtype: bool
        :raises SmartSimError: if entity has not been launched
                               by this ``Experiment``
        """
        try:
            return self._control.finished(entity)
        except SmartSimError as e:
            logger.error(e)
            raise

    @_contextualize
    def get_status(self, *args: t.Any) -> t.List[str]:
        """Query the status of launched instances

        Return a smartsim.status string representing
        the status of the launched instance.

        .. highlight:: python
        .. code-block:: python

            exp.get_status(model)

        As with an Experiment method, multiple instance of
        varying types can be passed to and all statuses will
        be returned at once.

        .. highlight:: python
        .. code-block:: python

            statuses = exp.get_status(model, ensemble, orchestrator)
            complete = [s == smartsim.status.STATUS_COMPLETED for s in statuses]
            assert all(complete)

        :returns: status of the instances passed as arguments
        :rtype: list[str]
        :raises SmartSimError: if status retrieval fails
        """
        try:
            manifest = Manifest(*args)
            statuses: t.List[str] = []
            for entity in manifest.models:
                statuses.append(self._control.get_entity_status(entity))
            for entity_list in manifest.all_entity_lists:
                statuses.extend(self._control.get_entity_list_status(entity_list))
            return statuses
        except SmartSimError as e:
            logger.error(e)
            raise

    @_contextualize
    def create_ensemble(
        self,
        name: str,
        params: t.Optional[t.Dict[str, t.Any]] = None,
        batch_settings: t.Optional[base.BatchSettings] = None,
        run_settings: t.Optional[base.RunSettings] = None,
        replicas: t.Optional[int] = None,
        perm_strategy: str = "all_perm",
        **kwargs: t.Any,
    ) -> Ensemble:
        """Create an ``Ensemble`` of ``Model`` instances

        Ensembles can be launched sequentially or as a batch
        if using a non-local launcher. e.g. slurm

        Ensembles require one of the following combinations
        of arguments

            - ``run_settings`` and ``params``
            - ``run_settings`` and ``replicas``
            - ``batch_settings``
            - ``batch_settings``, ``run_settings``, and ``params``
            - ``batch_settings``, ``run_settings``, and ``replicas``

        If given solely batch settings, an empty ensemble
        will be created that models can be added to manually
        through ``Ensemble.add_model()``.
        The entire ensemble will launch as one batch.

        Provided batch and run settings, either ``params``
        or ``replicas`` must be passed and the entire ensemble
        will launch as a single batch.

        Provided solely run settings, either ``params``
        or ``replicas`` must be passed and the ensemble members
        will each launch sequentially.

        The kwargs argument can be used to pass custom input
        parameters to the permutation strategy.

        :param name: name of the ensemble
        :type name: str
        :param params: parameters to expand into ``Model`` members
        :type params: dict[str, Any]
        :param batch_settings: describes settings for ``Ensemble`` as batch workload
        :type batch_settings: BatchSettings
        :param run_settings: describes how each ``Model`` should be executed
        :type run_settings: RunSettings
        :param replicas: number of replicas to create
        :type replicas: int
        :param perm_strategy: strategy for expanding ``params`` into
                              ``Model`` instances from params argument
                              options are "all_perm", "step", "random"
                              or a callable function. Default is "all_perm".
        :type perm_strategy: str, optional
        :raises SmartSimError: if initialization fails
        :return: ``Ensemble`` instance
        :rtype: Ensemble
        """
        try:
            new_ensemble = Ensemble(
                name,
                params or {},
                batch_settings=batch_settings,
                run_settings=run_settings,
                perm_strat=perm_strategy,
                replicas=replicas,
                **kwargs,
            )
            return new_ensemble
        except SmartSimError as e:
            logger.error(e)
            raise

    @_contextualize
    def create_model(
        self,
        name: str,
        run_settings: base.RunSettings,
        params: t.Optional[t.Dict[str, t.Any]] = None,
        path: t.Optional[str] = None,
        enable_key_prefixing: bool = False,
        batch_settings: t.Optional[base.BatchSettings] = None,
    ) -> Model:
        """Create a general purpose ``Model``

        The ``Model`` class is the most general encapsulation of
        executable code in SmartSim. ``Model`` instances are named
        references to pieces of a workflow that can be parameterized,
        and executed.

        ``Model`` instances can be launched sequentially, as a batch job,
        or as a group by adding them into an ``Ensemble``.

        All models require a reference to run settings to specify which
        executable to launch as well provide options for how to launch
        the executable with the underlying WLM. Furthermore, batch a
        reference to a batch settings can be added to launch the model
        as a batch job through ``Experiment.start``. If a model with
        a reference to a set of batch settings is added to a larger
        entity with its own set of batch settings (for e.g. an
        ``Ensemble``) the batch settings of the larger entity will take
        precedence and the batch setting of the model will be
        strategically ignored.

        Parameters supplied in the `params` argument can be written into
        configuration files supplied at runtime to the model through
        ``Model.attach_generator_files``. `params` can also be turned
        into executable arguments by calling ``Model.params_to_args``

        By default, ``Model`` instances will be executed in the
        current working directory if no `path` argument is supplied.
        If a ``Model`` instance is passed to ``Experiment.generate``,
        a directory within the ``Experiment`` directory will be created
        to house the input and output files from the model.

        Example initialization of a ``Model`` instance

        .. highlight:: python
        .. code-block:: python

            from smartsim import Experiment
            run_settings = exp.create_run_settings("python", "run_pytorch_model.py")
            model = exp.create_model("pytorch_model", run_settings)

            # adding parameters to a model
            run_settings = exp.create_run_settings("python", "run_pytorch_model.py")
            train_params = {
                "batch": 32,
                "epoch": 10,
                "lr": 0.001
            }
            model = exp.create_model("pytorch_model", run_settings, params=train_params)
            model.attach_generator_files(to_configure="./train.cfg")
            exp.generate(model)

        New in 0.4.0, ``Model`` instances can be colocated with an
        Orchestrator database shard through ``Model.colocate_db``. This
        will launch a single ``Orchestrator`` instance on each compute
        host used by the (possibly distributed) application. This is
        useful for performant online inference or processing
        at runtime.

        New in 0.4.2, ``Model`` instances can now be colocated with
        an Orchestrator database over either TCP or UDS using the
        ``Model.colocate_db_tcp`` or ``Model.colocate_db_uds`` method
        respectively. The original ``Model.colocate_db`` method is now
        deprecated, but remains as an alias for ``Model.colocate_db_tcp``
        for backward compatibility.

        :param name: name of the model
        :type name: str
        :param run_settings: defines how ``Model`` should be run
        :type run_settings: RunSettings
        :param params: model parameters for writing into configuration files
        :type params: dict, optional
        :param path: path to where the model should be executed at runtime
        :type path: str, optional
        :param enable_key_prefixing: If True, data sent to the Orchestrator
                                     using SmartRedis from this ``Model`` will
                                     be prefixed with the ``Model`` name.
                                     Default is True.
        :type enable_key_prefixing: bool, optional
        :param batch_settings: Settings to run model individually as a batch job,
                               defaults to None
        :type batch_settings: BatchSettings | None
        :raises SmartSimError: if initialization fails
        :return: the created ``Model``
        :rtype: Model
        """
        path = init_default(getcwd(), path, str)

        if path is None:
            path = getcwd()
        if params is None:
            params = {}

        try:
            new_model = Model(
                name, params, path, run_settings, batch_settings=batch_settings
            )
            if enable_key_prefixing:
                new_model.enable_key_prefixing()
            return new_model
        except SmartSimError as e:
            logger.error(e)
            raise

    @_contextualize
    def create_run_settings(
        self,
        exe: str,
        exe_args: t.Optional[t.List[str]] = None,
        run_command: str = "auto",
        run_args: t.Optional[t.Dict[str, t.Union[int, str, float, None]]] = None,
        env_vars: t.Optional[t.Dict[str, t.Optional[str]]] = None,
        container: t.Optional[Container] = None,
        **kwargs: t.Any,
    ) -> settings.RunSettings:
        """Create a ``RunSettings`` instance.

        run_command="auto" will attempt to automatically
        match a run command on the system with a RunSettings
        class in SmartSim. If found, the class corresponding
        to that run_command will be created and returned.

        If the local launcher is being used, auto detection will
        be turned off.

        If a recognized run command is passed, the ``RunSettings``
        instance will be a child class such as ``SrunSettings``

        If not supported by smartsim, the base ``RunSettings`` class
        will be created and returned with the specified run_command and run_args
        will be evaluated literally.

        Run Commands with implemented helper classes:
         - aprun (ALPS)
         - srun (SLURM)
         - mpirun (OpenMPI)
         - jsrun (LSF)

        :param run_command: command to run the executable
        :type run_command: str
        :param exe: executable to run
        :type exe: str
        :param exe_args: arguments to pass to the executable
        :type exe_args: list[str], optional
        :param run_args: arguments to pass to the ``run_command``
        :type run_args: dict[str, t.Union[int, str, float, None]], optional
        :param env_vars: environment variables to pass to the executable
        :type env_vars: dict[str, str], optional
        :param container: if execution environment is containerized
        :type container: Container, optional
        :return: the created ``RunSettings``
        :rtype: RunSettings
        """

        try:
            return settings.create_run_settings(
                self._launcher,
                exe,
                exe_args=exe_args,
                run_command=run_command,
                run_args=run_args,
                env_vars=env_vars,
                container=container,
                **kwargs,
            )
        except SmartSimError as e:
            logger.error(e)
            raise

    @_contextualize
    def create_batch_settings(
        self,
        nodes: int = 1,
        time: str = "",
        queue: str = "",
        account: str = "",
        batch_args: t.Optional[t.Dict[str, str]] = None,
        **kwargs: t.Any,
    ) -> base.BatchSettings:
        """Create a ``BatchSettings`` instance

        Batch settings parameterize batch workloads. The result of this
        function can be passed to the ``Ensemble`` initialization.

        the `batch_args` parameter can be used to pass in a dictionary
        of additional batch command arguments that aren't supported through
        the smartsim interface


        .. highlight:: python
        .. code-block:: python

            # i.e. for Slurm
            batch_args = {
                "distribution": "block"
                "exclusive": None
            }
            bs = exp.create_batch_settings(nodes=3,
                                           time="10:00:00",
                                           batch_args=batch_args)
            bs.set_account("default")

        :param nodes: number of nodes for batch job, defaults to 1
        :type nodes: int, optional
        :param time: length of batch job, defaults to ""
        :type time: str, optional
        :param queue: queue or partition (if slurm), defaults to ""
        :type queue: str, optional
        :param account: user account name for batch system, defaults to ""
        :type account: str, optional
        :param batch_args: additional batch arguments, defaults to None
        :type batch_args: dict[str, str], optional
        :return: a newly created BatchSettings instance
        :rtype: BatchSettings
        :raises SmartSimError: if batch creation fails
        """
        try:
            return settings.create_batch_settings(
                self._launcher,
                nodes=nodes,
                time=time,
                queue=queue,
                account=account,
                batch_args=batch_args,
                **kwargs,
            )
        except SmartSimError as e:
            logger.error(e)
            raise

    @_contextualize
    def create_database(
        self,
        port: int = 6379,
        db_nodes: int = 1,
        batch: bool = False,
        hosts: t.Optional[t.Union[t.List[str], str]] = None,
        run_command: str = "auto",
        interface: str = "ipogif0",
        account: t.Optional[str] = None,
        time: t.Optional[str] = None,
        queue: t.Optional[str] = None,
        single_cmd: bool = True,
        db_identifier: str = "orchestrator",
        **kwargs: t.Any,
    ) -> Orchestrator:
        """Initialize an Orchestrator database

        The ``Orchestrator`` database is a key-value store based
        on Redis that can be launched together with other Experiment
        created instances for online data storage.

        When launched, ``Orchestrator`` can be used to communicate
        data between Fortran, Python, C, and C++ applications.

        Machine Learning models in Pytorch, Tensorflow, and ONNX (i.e. scikit-learn)
        can also be stored within the Orchestrator database where they
        can be called remotely and executed on CPU or GPU where
        the database is hosted.

        To enable a SmartSim ``Model`` to communicate with the database
        the workload must utilize the SmartRedis clients. For more
        information on the database, and SmartRedis clients see the
        documentation at www.craylabs.org

        :param port: TCP/IP port, defaults to 6379
        :type port: int, optional
        :param db_nodes: number of database shards, defaults to 1
        :type db_nodes: int, optional
        :param batch: run as a batch workload, defaults to False
        :type batch: bool, optional
        :param hosts: specify hosts to launch on, defaults to None
        :type hosts: list[str], optional
        :param run_command: specify launch binary or detect automatically,
            defaults to "auto"
        :type run_command: str, optional
        :param interface: Network interface, defaults to "ipogif0"
        :type interface: str, optional
        :param account: account to run batch on, defaults to None
        :type account: str, optional
        :param time: walltime for batch 'HH:MM:SS' format, defaults to None
        :type time: str, optional
        :param queue: queue to run the batch on, defaults to None
        :type queue: str, optional
        :param single_cmd: run all shards with one (MPMD) command, defaults to True
        :type single_cmd: bool, optional
        :param db_identifier: an identifier to distinguish this orchestrator in
            multiple-database experiments, defaults to "orchestrator"
        :type db_identifier: str, optional
        :raises SmartSimError: if detection of launcher or of run command fails
        :raises SmartSimError: if user indicated an incompatible run command
            for the launcher
        :return: Orchestrator
        :rtype: Orchestrator or derived class
        """

        self.append_to_db_identifier_list(db_identifier)

        return Orchestrator(
            port=port,
            db_nodes=db_nodes,
            batch=batch,
            hosts=hosts,
            run_command=run_command,
            interface=interface,
            account=account,
            time=time,
            queue=queue,
            single_cmd=single_cmd,
            launcher=self._launcher,
            db_identifier=db_identifier,
            **kwargs,
        )

    @_contextualize
    def reconnect_orchestrator(self, checkpoint: str) -> Orchestrator:
        """Reconnect to a running ``Orchestrator``

        This method can be used to connect to a ``Orchestrator`` deployment
        that was launched by a previous ``Experiment``. This can be
        helpful in the case where separate runs of an ``Experiment``
        wish to use the same ``Orchestrator`` instance currently
        running on a system.

        :param checkpoint: the `smartsim_db.dat` file created
                           when an ``Orchestrator`` is launched
        :type checkpoint: str
        """
        try:
            orc = self._control.reload_saved_db(checkpoint)
            return orc
        except SmartSimError as e:
            logger.error(e)
            raise

    def preview(
        self,
        *args: t.Any,
        output_format: previewrenderer._OutputFormatString = "plain_text",
        verbosity_level: previewrenderer.Verbosity = previewrenderer.Verbosity.INFO,
        output_filename: t.Optional[str] = None,
    ) -> None:
        """Preview entity information prior to launch. This method
        aggregates multiple pieces of information to give users insight
        into what and how entities will be launched.  Any instance of
        ``Model``, ``Ensemble``, or ``Orchestrator`` created by the
        Experiment can be passed as an argument to the preview method.
        :param output_filename: Specify name of file and extension to write
        preview data to. If no output filename is set, the preview will be
        output to stdout. Defaults to None.
        :type output_filename: str
        :param output_format: Set output format. The possible accepted
        output formats are `json`, `xml`, `html`, `plain_text`, `color_text`.
        Defaults to 'plain_text'.
        :type output_type: str
        :param verbosity_level: Specify the verbosity level:
            info: Display User defined fields and entities
            debug: Display user defined field and entities and auto generated
            fields.
            developer: Display user defined field and entities, auto generated
            fields, and run commands.
            Defaults to info.
        :type verbosity_level: str
        """
<<<<<<< HEAD
=======

>>>>>>> d1306338
        preview_manifest = Manifest(*args)

        rendered_preview = previewrenderer.render(
            self, preview_manifest, verbosity_level, output_format
        )
        if output_filename:
            previewrenderer.preview_to_file(rendered_preview, output_filename)
        else:
            logger.info(rendered_preview)

    @property
    def launcher(self) -> str:
        return self._launcher

    @_contextualize
    def summary(self, style: str = "github") -> str:
        """Return a summary of the ``Experiment``

        The summary will show each instance that has been
        launched and completed in this ``Experiment``

        :param style: the style in which the summary table is formatted,
                       for a full list of styles see:
                       https://github.com/astanin/python-tabulate#table-format,
                       defaults to "github"
        :type style: str, optional
        :return: tabulate string of ``Experiment`` history
        :rtype: str
        """
        values = []
        headers = [
            "Name",
            "Entity-Type",
            "JobID",
            "RunID",
            "Time",
            "Status",
            "Returncode",
        ]
        for job in self._control.get_jobs().values():
            for run in range(job.history.runs + 1):
                values.append(
                    [
                        job.entity.name,
                        job.entity.type,
                        job.history.jids[run],
                        run,
                        f"{job.history.job_times[run]:.4f}",
                        job.history.statuses[run],
                        job.history.returns[run],
                    ]
                )
        return tabulate(
            values,
            headers,
            showindex=True,
            tablefmt=style,
            missingval="None",
            disable_numparse=True,
        )

    def _launch_summary(self, manifest: Manifest) -> None:
        """Experiment pre-launch summary of entities that will be launched

        :param manifest: Manifest of deployables.
        :type manifest: Manifest
        """

        summary = "\n\n=== Launch Summary ===\n"
        summary += f"Experiment: {self.name}\n"
        summary += f"Experiment Path: {self.exp_path}\n"
        summary += f"Launcher: {self._launcher}\n"
        if manifest.models:
            summary += f"Models: {len(manifest.models)}\n"

        if self._control.orchestrator_active:
            summary += "Database Status: active\n"
        elif manifest.dbs:
            summary += "Database Status: launching\n"
        else:
            summary += "Database Status: inactive\n"

        summary += f"\n{str(manifest)}"

        logger.info(summary)

    def __str__(self) -> str:
        return self.name

    def append_to_db_identifier_list(self, db_identifier: str) -> None:
        """Check if db_identifier already exists when calling create_database"""
        if db_identifier in self.db_identifiers:
            logger.warning(
                f"A database with the identifier {db_identifier} has already been made "
                "An error will be raised if multiple databases are started "
                "with the same identifier"
            )
        # Otherwise, add
        self.db_identifiers.add(db_identifier)

    def enable_telemetry(self) -> None:
        """Experiments will start producing telemetry for all entities run
        through ``Experiment.start``

        .. warning::

            This method is currently implemented so that ALL ``Experiment``
            instances will begin producing telemetry data. In the future it
            is planned to have this method work on a "per instance" basis!
        """
        self._set_telemetry(True)

    def disable_telemetry(self) -> None:
        """Experiments will stop producing telemetry for all entities run
        through ``Experiment.start``

        .. warning::

            This method is currently implemented so that ALL ``Experiment``
            instances will stop producing telemetry data. In the future it
            is planned to have this method work on a "per instance" basis!
        """
        self._set_telemetry(False)

    @staticmethod
    def _set_telemetry(switch: bool, /) -> None:
        tm_key = "SMARTSIM_FLAG_TELEMETRY"
        if switch:
            os.environ[tm_key] = "1"
        else:
            os.environ[tm_key] = "0"<|MERGE_RESOLUTION|>--- conflicted
+++ resolved
@@ -851,10 +851,7 @@
             Defaults to info.
         :type verbosity_level: str
         """
-<<<<<<< HEAD
-=======
-
->>>>>>> d1306338
+
         preview_manifest = Manifest(*args)
 
         rendered_preview = previewrenderer.render(
