--- conflicted
+++ resolved
@@ -59,11 +59,7 @@
 from .log import ctx_exp_path, get_logger, method_contextualizer
 
 if t.TYPE_CHECKING:
-<<<<<<< HEAD
-    from smartsim._core.dispatch import ExecutableProtocol, LauncherProtocol
-=======
-    from smartsim._core.dispatch import ExecutableProtocol
->>>>>>> ddde9c5f
+    from smartsim._core.utils.launcher import ExecutableProtocol
     from smartsim.launchable.job import Job
     from smartsim.types import LaunchedJobID
 
