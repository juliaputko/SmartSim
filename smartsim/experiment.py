--- conflicted
+++ resolved
@@ -37,12 +37,7 @@
 from smartsim.error.errors import SSUnsupportedError
 from smartsim.status import SmartSimStatus
 
-<<<<<<< HEAD
 from ._core import Controller, Generator, Manifest, previewrenderer
-from ._core.utils import init_default
-=======
-from ._core import Controller, Generator, Manifest
->>>>>>> 7db84905
 from .database import Orchestrator
 from .entity import (
     Ensemble,
