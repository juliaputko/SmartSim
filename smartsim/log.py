--- conflicted
+++ resolved
@@ -39,16 +39,10 @@
 
 # constants
 DEFAULT_DATE_FORMAT: t.Final[str] = "%H:%M:%S"
-<<<<<<< HEAD
-DEFAULT_LOG_FORMAT: t.Final[
-    str
-] = "%(asctime)s %(hostname)s %(name)s[%(process)d] %(levelname)s %(message)s"
-=======
 DEFAULT_LOG_FORMAT: t.Final[str] = (
     "%(asctime)s %(hostname)s %(name)s[%(process)d] %(levelname)s %(message)s"
 )
 EXPERIMENT_LOG_FORMAT = DEFAULT_LOG_FORMAT.replace("s[%", "s {%(exp_path)s} [%")
->>>>>>> 50aa3829
 
 # configure colored loggs
 coloredlogs.DEFAULT_DATE_FORMAT = DEFAULT_DATE_FORMAT
