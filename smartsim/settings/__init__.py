# BSD 2-Clause License
#
# Copyright (c) 2021-2024, Hewlett Packard Enterprise
# All rights reserved.
#
# Redistribution and use in source and binary forms, with or without
# modification, are permitted provided that the following conditions are met:
#
# 1. Redistributions of source code must retain the above copyright notice, this
#    list of conditions and the following disclaimer.
#
# 2. Redistributions in binary form must reproduce the above copyright notice,
#    this list of conditions and the following disclaimer in the documentation
#    and/or other materials provided with the distribution.
#
# THIS SOFTWARE IS PROVIDED BY THE COPYRIGHT HOLDERS AND CONTRIBUTORS "AS IS"
# AND ANY EXPRESS OR IMPLIED WARRANTIES, INCLUDING, BUT NOT LIMITED TO, THE
# IMPLIED WARRANTIES OF MERCHANTABILITY AND FITNESS FOR A PARTICULAR PURPOSE ARE
# DISCLAIMED. IN NO EVENT SHALL THE COPYRIGHT HOLDER OR CONTRIBUTORS BE LIABLE
# FOR ANY DIRECT, INDIRECT, INCIDENTAL, SPECIAL, EXEMPLARY, OR CONSEQUENTIAL
# DAMAGES (INCLUDING, BUT NOT LIMITED TO, PROCUREMENT OF SUBSTITUTE GOODS OR
# SERVICES; LOSS OF USE, DATA, OR PROFITS; OR BUSINESS INTERRUPTION) HOWEVER
# CAUSED AND ON ANY THEORY OF LIABILITY, WHETHER IN CONTRACT, STRICT LIABILITY,
# OR TORT (INCLUDING NEGLIGENCE OR OTHERWISE) ARISING IN ANY WAY OUT OF THE USE
# OF THIS SOFTWARE, EVEN IF ADVISED OF THE POSSIBILITY OF SUCH DAMAGE.

<<<<<<< HEAD
from .baseSettings import BaseSettings
from .batchSettings import BatchSettings
from .launchSettings import LaunchSettings

__all__ = ["LaunchSettings", "BaseSettings", "BatchSettings"]


# TODO Mock imports for compiling tests
class DragonRunSettings:
    pass


class QsubBatchSettings:
    pass


class SbatchSettings:
    pass


class Singularity:
    pass


class SettingsBase:
    pass


class AprunSettings:
    pass


class RunSettings:
    pass


class OrterunSettings:
    pass


class MpirunSettings:
    pass


class MpiexecSettings:
    pass


class JsrunSettings:
    pass


class BsubBatchSettings:
    pass


class PalsMpiexecSettings:
    pass


class SrunSettings:
    pass


class Container:
    pass


def create_batch_settings() -> None: ...
def create_run_settings() -> None: ...
=======
from .alpsSettings import AprunSettings
from .base import RunSettings, SettingsBase
from .containers import Container, Singularity
from .dragonRunSettings import DragonRunSettings
from .lsfSettings import BsubBatchSettings, JsrunSettings
from .mpiSettings import MpiexecSettings, MpirunSettings, OrterunSettings
from .palsSettings import PalsMpiexecSettings
from .pbsSettings import QsubBatchSettings
from .sgeSettings import SgeQsubBatchSettings
from .slurmSettings import SbatchSettings, SrunSettings

__all__ = [
    "AprunSettings",
    "BsubBatchSettings",
    "JsrunSettings",
    "MpirunSettings",
    "MpiexecSettings",
    "OrterunSettings",
    "QsubBatchSettings",
    "RunSettings",
    "SettingsBase",
    "SbatchSettings",
    "SgeQsubBatchSettings",
    "SrunSettings",
    "PalsMpiexecSettings",
    "DragonRunSettings",
    "Container",
    "Singularity",
]
>>>>>>> 8423eb4a
<|MERGE_RESOLUTION|>--- conflicted
+++ resolved
@@ -24,7 +24,6 @@
 # OR TORT (INCLUDING NEGLIGENCE OR OTHERWISE) ARISING IN ANY WAY OUT OF THE USE
 # OF THIS SOFTWARE, EVEN IF ADVISED OF THE POSSIBILITY OF SUCH DAMAGE.
 
-<<<<<<< HEAD
 from .baseSettings import BaseSettings
 from .batchSettings import BatchSettings
 from .launchSettings import LaunchSettings
@@ -38,6 +37,10 @@
 
 
 class QsubBatchSettings:
+    pass
+
+
+class SgeQsubBatchSettings:
     pass
 
 
@@ -94,35 +97,4 @@
 
 
 def create_batch_settings() -> None: ...
-def create_run_settings() -> None: ...
-=======
-from .alpsSettings import AprunSettings
-from .base import RunSettings, SettingsBase
-from .containers import Container, Singularity
-from .dragonRunSettings import DragonRunSettings
-from .lsfSettings import BsubBatchSettings, JsrunSettings
-from .mpiSettings import MpiexecSettings, MpirunSettings, OrterunSettings
-from .palsSettings import PalsMpiexecSettings
-from .pbsSettings import QsubBatchSettings
-from .sgeSettings import SgeQsubBatchSettings
-from .slurmSettings import SbatchSettings, SrunSettings
-
-__all__ = [
-    "AprunSettings",
-    "BsubBatchSettings",
-    "JsrunSettings",
-    "MpirunSettings",
-    "MpiexecSettings",
-    "OrterunSettings",
-    "QsubBatchSettings",
-    "RunSettings",
-    "SettingsBase",
-    "SbatchSettings",
-    "SgeQsubBatchSettings",
-    "SrunSettings",
-    "PalsMpiexecSettings",
-    "DragonRunSettings",
-    "Container",
-    "Singularity",
-]
->>>>>>> 8423eb4a
+def create_run_settings() -> None: ...