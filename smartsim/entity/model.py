# BSD 2-Clause License
#
# Copyright (c) 2021-2024, Hewlett Packard Enterprise
# All rights reserved.
#
# Redistribution and use in source and binary forms, with or without
# modification, are permitted provided that the following conditions are met:
#
# 1. Redistributions of source code must retain the above copyright notice, this
#    list of conditions and the following disclaimer.
#
# 2. Redistributions in binary form must reproduce the above copyright notice,
#    this list of conditions and the following disclaimer in the documentation
#    and/or other materials provided with the distribution.
#
# THIS SOFTWARE IS PROVIDED BY THE COPYRIGHT HOLDERS AND CONTRIBUTORS "AS IS"
# AND ANY EXPRESS OR IMPLIED WARRANTIES, INCLUDING, BUT NOT LIMITED TO, THE
# IMPLIED WARRANTIES OF MERCHANTABILITY AND FITNESS FOR A PARTICULAR PURPOSE ARE
# DISCLAIMED. IN NO EVENT SHALL THE COPYRIGHT HOLDER OR CONTRIBUTORS BE LIABLE
# FOR ANY DIRECT, INDIRECT, INCIDENTAL, SPECIAL, EXEMPLARY, OR CONSEQUENTIAL
# DAMAGES (INCLUDING, BUT NOT LIMITED TO, PROCUREMENT OF SUBSTITUTE GOODS OR
# SERVICES; LOSS OF USE, DATA, OR PROFITS; OR BUSINESS INTERRUPTION) HOWEVER
# CAUSED AND ON ANY THEORY OF LIABILITY, WHETHER IN CONTRACT, STRICT LIABILITY,
# OR TORT (INCLUDING NEGLIGENCE OR OTHERWISE) ARISING IN ANY WAY OUT OF THE USE
# OF THIS SOFTWARE, EVEN IF ADVISED OF THE POSSIBILITY OF SUCH DAMAGE.

from __future__ import annotations

import itertools
import re
import sys
import copy
import typing as t
import warnings
from os import getcwd
from os import path as osp

from .._core._install.builder import Device
from .._core.utils.helpers import cat_arg_and_value, expand_exe_path
from ..error import EntityExistsError, SSUnsupportedError
from ..log import get_logger
from ..settings.base import BatchSettings, RunSettings
from .dbobject import DBModel, DBScript
from .entity import SmartSimEntity
from .files import EntityFiles

logger = get_logger(__name__)


class Application(SmartSimEntity):
    def __init__(
        self,
        name: str,
        exe: str,
        run_settings: RunSettings,
        params: t.Optional[t.Dict[str, str]] = None,
        exe_args: t.Optional[t.List[str]] = None,
        path: t.Optional[str] = getcwd(),
        params_as_args: t.Optional[t.List[str]] = None,
        batch_settings: t.Optional[BatchSettings] = None,
    ):
        """Initialize a ``Application``

<<<<<<< HEAD
        :param name: name of the application
        :param params: application parameters for writing into configuration files or
=======
        :param name: name of the model
        :param exe: executable to run
        :param exe_args: executable arguments
        :param params: model parameters for writing into configuration files or
>>>>>>> 0c0ab7b2
                       to be passed as command line arguments to executable.
        :param path: path to output, error, and configuration files
        :param run_settings: launcher settings specified in the experiment
        :param params_as_args: list of parameters which have to be
                               interpreted as command line arguments to
                               be added to run_settings
        :param batch_settings: Launcher settings for running the individual
                               application as a batch job
        """
        super().__init__(name, str(path), run_settings)
        self.exe = [exe] if run_settings.container else [expand_exe_path(exe)]
        self.exe_args = exe_args or []
        self.params = params
        self.params_as_args = params_as_args
        self.incoming_entities: t.List[SmartSimEntity] = []
        self._key_prefixing_enabled = False
        self.batch_settings = batch_settings
        self._db_models: t.List[DBModel] = []
        self._db_scripts: t.List[DBScript] = []
        self.files: t.Optional[EntityFiles] = None

    @property
    def exe_args(self) -> t.Union[str, t.List[str]]:
        """Return an immutable list of attached executable arguments.

        :returns: attached executable arguments
        """
        return self._exe_args

    @exe_args.setter
    def exe_args(self, value: t.Union[str, t.List[str], None]) -> None:
        """Set the executable arguments.

        :param value: executable arguments
        """
        self._exe_args = self._build_exe_args(value)

    @property
    def db_models(self) -> t.Iterable[DBModel]:
        """Retrieve an immutable collection of attached models

        :return: Return an immutable collection of attached models
        """
        return (model for model in self._db_models)

    @property
    def db_scripts(self) -> t.Iterable[DBScript]:
        """Retrieve an immutable collection attached of scripts

        :return: Return an immutable collection of attached scripts
        """
        return (script for script in self._db_scripts)

    @property
    def colocated(self) -> bool:
        """Return True if this Model will run with a colocated Orchestrator

        :return: Return True of the Model will run with a colocated Orchestrator
        """
        if self.run_settings is None:
            return False
        else:
            return bool(self.run_settings.colocated_db_settings)

    def add_exe_args(self, args: t.Union[str, t.List[str]]) -> None:
        """Add executable arguments to executable

        :param args: executable arguments
        """
        args = self._build_exe_args(args)
        self._exe_args.extend(args)

    def register_incoming_entity(self, incoming_entity: SmartSimEntity) -> None:
        """Register future communication between entities.

        Registers the named data sources that this entity
        has access to by storing the key_prefix associated
        with that entity

        :param incoming_entity: The entity that data will be received from
        :raises SmartSimError: if incoming entity has already been registered
        """
        if incoming_entity.name in [
            in_entity.name for in_entity in self.incoming_entities
        ]:
            raise EntityExistsError(
                f"'{incoming_entity.name}' has already "
                + "been registered as an incoming entity"
            )

        self.incoming_entities.append(incoming_entity)

    def enable_key_prefixing(self) -> None:
        """If called, the entity will prefix its keys with its own application name"""
        self._key_prefixing_enabled = True

    def disable_key_prefixing(self) -> None:
        """If called, the entity will not prefix its keys with its own application name"""
        self._key_prefixing_enabled = False

    def query_key_prefixing(self) -> bool:
        """Inquire as to whether this entity will prefix its keys with its name

        :return: Return True if entity will prefix its keys with its name
        """
        return self._key_prefixing_enabled

    def attach_generator_files(
        self,
        to_copy: t.Optional[t.List[str]] = None,
        to_symlink: t.Optional[t.List[str]] = None,
        to_configure: t.Optional[t.List[str]] = None,
    ) -> None:
        """Attach files to an entity for generation

        Attach files needed for the entity that, upon generation,
        will be located in the path of the entity.  Invoking this method
        after files have already been attached will overwrite
        the previous list of entity files.

        During generation, files "to_copy" are copied into
        the path of the entity, and files "to_symlink" are
        symlinked into the path of the entity.

        Files "to_configure" are text based application input files where
        parameters for the application are set. Note that only applications
        support the "to_configure" field. These files must have
        fields tagged that correspond to the values the user
        would like to change. The tag is settable but defaults
        to a semicolon e.g. THERMO = ;10;

        :param to_copy: files to copy
        :param to_symlink: files to symlink
        :param to_configure: input files with tagged parameters
        """
        to_copy = to_copy or []
        to_symlink = to_symlink or []
        to_configure = to_configure or []

        # Check that no file collides with the parameter file written
        # by Generator. We check the basename, even though it is more
        # restrictive than what we need (but it avoids relative path issues)
        for strategy in [to_copy, to_symlink, to_configure]:
            if strategy is not None and any(
                osp.basename(filename) == "smartsim_params.txt" for filename in strategy
            ):
                raise ValueError(
                    "`smartsim_params.txt` is a file automatically "
                    + "generated by SmartSim and cannot be ovewritten."
                )

        self.files = EntityFiles(to_configure, to_copy, to_symlink)

    @property
    def attached_files_table(self) -> str:
        """Return a list of attached files as a plain text table

        :returns: String version of table
        """
        if not self.files:
            return "No file attached to this application."
        return str(self.files)

    def print_attached_files(self) -> None:
        """Print a table of the attached files on std out"""
        print(self.attached_files_table)

    def colocate_db(self, *args: t.Any, **kwargs: t.Any) -> None:
        """An alias for ``Application.colocate_db_tcp``"""
        warnings.warn(
            (
                "`colocate_db` has been deprecated and will be removed in a \n"
                "future release. Please use `colocate_db_tcp` or `colocate_db_uds`."
            ),
            FutureWarning,
        )
        self.colocate_db_tcp(*args, **kwargs)

    def colocate_db_uds(
        self,
        unix_socket: str = "/tmp/redis.socket",
        socket_permissions: int = 755,
        db_cpus: int = 1,
        custom_pinning: t.Optional[t.Iterable[t.Union[int, t.Iterable[int]]]] = None,
        debug: bool = False,
        db_identifier: str = "",
        **kwargs: t.Any,
    ) -> None:
        """Colocate an Orchestrator instance with this Application over UDS.

        This method will initialize settings which add an unsharded
        database to this Application instance. Only this Application will be able to communicate
        with this colocated database by using Unix Domain sockets.

        Extra parameters for the db can be passed through kwargs. This includes
        many performance, caching and inference settings.

        .. highlight:: python
        .. code-block:: python

            example_kwargs = {
                "maxclients": 100000,
                "threads_per_queue": 1,
                "inter_op_threads": 1,
                "intra_op_threads": 1,
                "server_threads": 2 # keydb only
            }

        Generally these don't need to be changed.

        :param unix_socket: path to where the socket file will be created
        :param socket_permissions: permissions for the socketfile
        :param db_cpus: number of cpus to use for orchestrator
        :param custom_pinning: CPUs to pin the orchestrator to. Passing an empty
                               iterable disables pinning
        :param debug: launch Application with extra debug information about the colocated db
        :param kwargs: additional keyword arguments to pass to the orchestrator database
        """

        if not re.match(r"^[a-zA-Z0-9.:\,_\-/]*$", unix_socket):
            raise ValueError(
                f"Invalid name for unix socket: {unix_socket}. Must only "
                "contain alphanumeric characters or . : _ - /"
            )
        uds_options: t.Dict[str, t.Union[int, str]] = {
            "unix_socket": unix_socket,
            "socket_permissions": socket_permissions,
            # This is hardcoded to 0 as recommended by redis for UDS
            "port": 0,
        }

        common_options = {
            "cpus": db_cpus,
            "custom_pinning": custom_pinning,
            "debug": debug,
            "db_identifier": db_identifier,
        }
        self._set_colocated_db_settings(uds_options, common_options, **kwargs)

    def colocate_db_tcp(
        self,
        port: int = 6379,
        ifname: t.Union[str, list[str]] = "lo",
        db_cpus: int = 1,
        custom_pinning: t.Optional[t.Iterable[t.Union[int, t.Iterable[int]]]] = None,
        debug: bool = False,
        db_identifier: str = "",
        **kwargs: t.Any,
    ) -> None:
        """Colocate an Orchestrator instance with this Application over TCP/IP.

        This method will initialize settings which add an unsharded
        database to this Application instance. Only this Application will be able to communicate
        with this colocated database by using the loopback TCP interface.

        Extra parameters for the db can be passed through kwargs. This includes
        many performance, caching and inference settings.

        .. highlight:: python
        .. code-block:: python

            ex. kwargs = {
                maxclients: 100000,
                threads_per_queue: 1,
                inter_op_threads: 1,
                intra_op_threads: 1,
                server_threads: 2 # keydb only
            }

        Generally these don't need to be changed.

        :param port: port to use for orchestrator database
        :param ifname: interface to use for orchestrator
        :param db_cpus: number of cpus to use for orchestrator
        :param custom_pinning: CPUs to pin the orchestrator to. Passing an empty
                               iterable disables pinning
        :param debug: launch Application with extra debug information about the colocated db
        :param kwargs: additional keyword arguments to pass to the orchestrator database
        """

        tcp_options = {"port": port, "ifname": ifname}
        common_options = {
            "cpus": db_cpus,
            "custom_pinning": custom_pinning,
            "debug": debug,
            "db_identifier": db_identifier,
        }
        self._set_colocated_db_settings(tcp_options, common_options, **kwargs)

    def _set_colocated_db_settings(
        self,
        connection_options: t.Mapping[str, t.Union[int, t.List[str], str]],
        common_options: t.Dict[
            str,
            t.Union[
                t.Union[t.Iterable[t.Union[int, t.Iterable[int]]], None],
                bool,
                int,
                str,
                None,
            ],
        ],
        **kwargs: t.Union[int, None],
    ) -> None:
        """
        Ingest the connection-specific options (UDS/TCP) and set the final settings
        for the colocated database
        """

        if hasattr(self.run_settings, "mpmd") and len(self.run_settings.mpmd) > 0:
            raise SSUnsupportedError(
                "Applications colocated with databases cannot be run as a mpmd workload"
            )

        if hasattr(self.run_settings, "_prep_colocated_db"):
            # pylint: disable-next=protected-access
            self.run_settings._prep_colocated_db(common_options["cpus"])

        if "limit_app_cpus" in kwargs:
            raise SSUnsupportedError(
                "Pinning app CPUs via limit_app_cpus is not supported. Modify "
                "RunSettings using the correct binding option for your launcher."
            )

        # TODO list which db settings can be extras
        custom_pinning_ = t.cast(
            t.Optional[t.Iterable[t.Union[int, t.Iterable[int]]]],
            common_options.get("custom_pinning"),
        )
        cpus_ = t.cast(int, common_options.get("cpus"))
        common_options["custom_pinning"] = self._create_pinning_string(
            custom_pinning_, cpus_
        )

        colo_db_config: t.Dict[
            str,
            t.Union[
                bool,
                int,
                str,
                None,
                t.List[str],
                t.Iterable[t.Union[int, t.Iterable[int]]],
                t.List[DBModel],
                t.List[DBScript],
                t.Dict[str, t.Union[int, None]],
                t.Dict[str, str],
            ],
        ] = {}
        colo_db_config.update(connection_options)
        colo_db_config.update(common_options)

        redis_ai_temp = {
            "threads_per_queue": kwargs.get("threads_per_queue", None),
            "inter_op_parallelism": kwargs.get("inter_op_parallelism", None),
            "intra_op_parallelism": kwargs.get("intra_op_parallelism", None),
        }
        # redisai arguments for inference settings
        colo_db_config["rai_args"] = redis_ai_temp
        colo_db_config["extra_db_args"] = {
            k: str(v) for k, v in kwargs.items() if k not in redis_ai_temp
        }

        self._check_db_objects_colo()
        colo_db_config["db_models"] = self._db_models
        colo_db_config["db_scripts"] = self._db_scripts

        self.run_settings.colocated_db_settings = colo_db_config

    @staticmethod
    def _create_pinning_string(
        pin_ids: t.Optional[t.Iterable[t.Union[int, t.Iterable[int]]]], cpus: int
    ) -> t.Optional[str]:
        """Create a comma-separated string of CPU ids. By default, ``None``
        returns 0,1,...,cpus-1; an empty iterable will disable pinning
        altogether, and an iterable constructs a comma separated string of
        integers (e.g. ``[0, 2, 5]`` -> ``"0,2,5"``)
        """

        def _stringify_id(_id: int) -> str:
            """Return the cPU id as a string if an int, otherwise raise a ValueError"""
            if isinstance(_id, int):
                if _id < 0:
                    raise ValueError("CPU id must be a nonnegative number")
                return str(_id)

            raise TypeError(f"Argument is of type '{type(_id)}' not 'int'")

        try:
            pin_ids = tuple(pin_ids) if pin_ids is not None else None
        except TypeError:
            raise TypeError(
                "Expected a cpu pinning specification of type iterable of ints or "
                f"iterables of ints. Instead got type `{type(pin_ids)}`"
            ) from None

        # Deal with MacOSX limitations first. The "None" (default) disables pinning
        # and is equivalent to []. The only invalid option is a non-empty pinning
        if sys.platform == "darwin":
            if pin_ids:
                warnings.warn(
                    "CPU pinning is not supported on MacOSX. Ignoring pinning "
                    "specification.",
                    RuntimeWarning,
                )
            return None

        # Flatten the iterable into a list and check to make sure that the resulting
        # elements are all ints
        if pin_ids is None:
            return ",".join(_stringify_id(i) for i in range(cpus))
        if not pin_ids:
            return None
        pin_ids = ((x,) if isinstance(x, int) else x for x in pin_ids)
        to_fmt = itertools.chain.from_iterable(pin_ids)
        return ",".join(sorted({_stringify_id(x) for x in to_fmt}))

    def params_to_args(self) -> None:
        """Convert parameters to command line arguments and update run settings."""
        if self.params_as_args is not None:
            for param in self.params_as_args:
                if not param in self.params:
                    raise ValueError(
                        f"Tried to convert {param} to command line argument for Application "
                        f"{self.name}, but its value was not found in application params"
                    )
                if self.run_settings is None:
                    raise ValueError(
                        "Tried to configure command line parameter for Application "
                        f"{self.name}, but no RunSettings are set."
                    )
                self.add_exe_args(
                    cat_arg_and_value(param, self.params[param])
                )

    def add_ml_model(
        self,
        name: str,
        backend: str,
        model: t.Optional[bytes] = None,
        model_path: t.Optional[str] = None,
        device: str = Device.CPU.value.upper(),
        devices_per_node: int = 1,
        first_device: int = 0,
        batch_size: int = 0,
        min_batch_size: int = 0,
        min_batch_timeout: int = 0,
        tag: str = "",
        inputs: t.Optional[t.List[str]] = None,
        outputs: t.Optional[t.List[str]] = None,
    ) -> None:
        """A TF, TF-lite, PT, or ONNX model to load into the DB at runtime

        Each ML Model added will be loaded into an
        orchestrator (converged or not) prior to the execution
        of this Model instance

        One of either model (in memory representation) or model_path (file)
        must be provided

        :param name: key to store model under
        :param backend: name of the backend (TORCH, TF, TFLITE, ONNX)
        :param model: A model in memory (only supported for non-colocated orchestrators)
        :param model_path: serialized model
        :param device: name of device for execution
        :param devices_per_node: The number of GPU devices available on the host.
               This parameter only applies to GPU devices and will be ignored if device
               is specified as CPU.
        :param first_device: The first GPU device to use on the host.
               This parameter only applies to GPU devices and will be ignored if device
               is specified as CPU.
        :param batch_size: batch size for execution
        :param min_batch_size: minimum batch size for model execution
        :param min_batch_timeout: time to wait for minimum batch size
        :param tag: additional tag for model information
        :param inputs: model inputs (TF only)
        :param outputs: model outupts (TF only)
        """
        db_model = DBModel(
            name=name,
            backend=backend,
            model=model,
            model_file=model_path,
            device=device,
            devices_per_node=devices_per_node,
            first_device=first_device,
            batch_size=batch_size,
            min_batch_size=min_batch_size,
            min_batch_timeout=min_batch_timeout,
            tag=tag,
            inputs=inputs,
            outputs=outputs,
        )
        self.add_ml_model_object(db_model)

    def add_script(
        self,
        name: str,
        script: t.Optional[str] = None,
        script_path: t.Optional[str] = None,
        device: str = Device.CPU.value.upper(),
        devices_per_node: int = 1,
        first_device: int = 0,
    ) -> None:
        """TorchScript to launch with this Model instance

        Each script added to the application will be loaded into an
        orchestrator (converged or not) prior to the execution
        of this Model instance

        Device selection is either "GPU" or "CPU". If many devices are
        present, a number can be passed for specification e.g. "GPU:1".

        Setting ``devices_per_node=N``, with N greater than one will result
        in the script being stored in the first N devices of type ``device``;
        alternatively, setting ``first_device=M`` will result in the script
        being stored on nodes M through M + N - 1.

        One of either script (in memory string representation) or script_path (file)
        must be provided

        :param name: key to store script under
        :param script: TorchScript code (only supported for non-colocated orchestrators)
        :param script_path: path to TorchScript code
        :param device: device for script execution
        :param devices_per_node: The number of GPU devices available on the host.
               This parameter only applies to GPU devices and will be ignored if device
               is specified as CPU.
        :param first_device: The first GPU device to use on the host.
               This parameter only applies to GPU devices and will be ignored if device
               is specified as CPU.
        """
        db_script = DBScript(
            name=name,
            script=script,
            script_path=script_path,
            device=device,
            devices_per_node=devices_per_node,
            first_device=first_device,
        )
        self.add_script_object(db_script)

    def add_function(
        self,
        name: str,
        function: t.Optional[str] = None,
        device: str = Device.CPU.value.upper(),
        devices_per_node: int = 1,
        first_device: int = 0,
    ) -> None:
        """TorchScript function to launch with this Application instance

        Each script function to the application will be loaded into a
        non-converged orchestrator prior to the execution
        of this Application instance.

        For converged orchestrators, the :meth:`add_script` method should be used.

        Device selection is either "GPU" or "CPU". If many devices are
        present, a number can be passed for specification e.g. "GPU:1".

        Setting ``devices_per_node=N``, with N greater than one will result
        in the application being stored in the first N devices of type ``device``.

        :param name: key to store function under
        :param function: TorchScript function code
        :param device: device for script execution
        :param devices_per_node: The number of GPU devices available on the host.
               This parameter only applies to GPU devices and will be ignored if device
               is specified as CPU.
        :param first_device: The first GPU device to use on the host.
               This parameter only applies to GPU devices and will be ignored if device
               is specified as CPU.
        """
        db_script = DBScript(
            name=name,
            script=function,
            device=device,
            devices_per_node=devices_per_node,
            first_device=first_device,
        )
        self.add_script_object(db_script)

    def __hash__(self) -> int:
        return hash(self.name)

    def __eq__(self, other: object) -> bool:
        if not isinstance(other, Application):
            return False

        if self.name == other.name:
            return True
        return False

    def __str__(self) -> str:  # pragma: no cover
        entity_str = "Name: " + self.name + "\n"
        entity_str += "Type: " + self.type + "\n"
        entity_str += str(self.run_settings) + "\n"
        if self._db_models:
            entity_str += "DB Models: \n" + str(len(self._db_models)) + "\n"
        if self._db_scripts:
            entity_str += "DB Scripts: \n" + str(len(self._db_scripts)) + "\n"
        return entity_str

    def add_ml_model_object(self, db_model: DBModel) -> None:
        if not db_model.is_file and self.colocated:
            err_msg = "ML model can not be set from memory for colocated databases.\n"
            err_msg += (
                f"Please store the ML model named {db_model.name} in binary format "
            )
            err_msg += "and add it to the SmartSim Application as file."
            raise SSUnsupportedError(err_msg)

        self._db_models.append(db_model)

    def add_script_object(self, db_script: DBScript) -> None:
        if db_script.func and self.colocated:
            if not isinstance(db_script.func, str):
                err_msg = (
                    "Functions can not be set from memory for colocated databases.\n"
                    f"Please convert the function named {db_script.name} "
                    "to a string or store it as a text file and add it to the "
                    "SmartSim Application with add_script."
                )
                raise SSUnsupportedError(err_msg)
        self._db_scripts.append(db_script)

    def _check_db_objects_colo(self) -> None:
        for db_model in self._db_models:
            if not db_model.is_file:
                err_msg = (
                    "ML model can not be set from memory for colocated databases.\n"
                    f"Please store the ML model named {db_model.name} in binary "
                    "format and add it to the SmartSim Application as file."
                )
                raise SSUnsupportedError(err_msg)

        for db_script in self._db_scripts:
            if db_script.func:
                if not isinstance(db_script.func, str):
                    err_msg = (
                        "Functions can not be set from memory for colocated "
                        "databases.\nPlease convert the function named "
                        f"{db_script.name} to a string or store it as a text"
                        "file and add it to the SmartSim Application with add_script."
                    )
                    raise SSUnsupportedError(err_msg)

    @staticmethod
    def _build_exe_args(exe_args: t.Optional[t.Union[str, t.List[str]]]) -> t.List[str]:
        """Check and convert exe_args input to a desired collection format"""
        if not exe_args:
            return []

        if isinstance(exe_args, list):
            exe_args = copy.deepcopy(exe_args)

        if not (
            isinstance(exe_args, str)
            or (
                isinstance(exe_args, list)
                and all(isinstance(arg, str) for arg in exe_args)
            )
        ):
            raise TypeError("Executable arguments were not a list of str or a str.")

        if isinstance(exe_args, str):
            return exe_args.split()

        return exe_args<|MERGE_RESOLUTION|>--- conflicted
+++ resolved
@@ -61,15 +61,10 @@
     ):
         """Initialize a ``Application``
 
-<<<<<<< HEAD
         :param name: name of the application
-        :param params: application parameters for writing into configuration files or
-=======
-        :param name: name of the model
         :param exe: executable to run
         :param exe_args: executable arguments
-        :param params: model parameters for writing into configuration files or
->>>>>>> 0c0ab7b2
+        :param params: application parameters for writing into configuration files or
                        to be passed as command line arguments to executable.
         :param path: path to output, error, and configuration files
         :param run_settings: launcher settings specified in the experiment
