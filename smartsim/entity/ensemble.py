# BSD 2-Clause License
#
# Copyright (c) 2021-2024, Hewlett Packard Enterprise
# All rights reserved.
#
# Redistribution and use in source and binary forms, with or without
# modification, are permitted provided that the following conditions are met:
#
# 1. Redistributions of source code must retain the above copyright notice, this
#    list of conditions and the following disclaimer.
#
# 2. Redistributions in binary form must reproduce the above copyright notice,
#    this list of conditions and the following disclaimer in the documentation
#    and/or other materials provided with the distribution.
#
# THIS SOFTWARE IS PROVIDED BY THE COPYRIGHT HOLDERS AND CONTRIBUTORS "AS IS"
# AND ANY EXPRESS OR IMPLIED WARRANTIES, INCLUDING, BUT NOT LIMITED TO, THE
# IMPLIED WARRANTIES OF MERCHANTABILITY AND FITNESS FOR A PARTICULAR PURPOSE ARE
# DISCLAIMED. IN NO EVENT SHALL THE COPYRIGHT HOLDER OR CONTRIBUTORS BE LIABLE
# FOR ANY DIRECT, INDIRECT, INCIDENTAL, SPECIAL, EXEMPLARY, OR CONSEQUENTIAL
# DAMAGES (INCLUDING, BUT NOT LIMITED TO, PROCUREMENT OF SUBSTITUTE GOODS OR
# SERVICES; LOSS OF USE, DATA, OR PROFITS; OR BUSINESS INTERRUPTION) HOWEVER
# CAUSED AND ON ANY THEORY OF LIABILITY, WHETHER IN CONTRACT, STRICT LIABILITY,
# OR TORT (INCLUDING NEGLIGENCE OR OTHERWISE) ARISING IN ANY WAY OUT OF THE USE
# OF THIS SOFTWARE, EVEN IF ADVISED OF THE POSSIBILITY OF SUCH DAMAGE.

import os.path as osp
import typing as t
from copy import deepcopy
from os import getcwd

from tabulate import tabulate

from .._core._install.builder import Device
from ..error import (
    EntityExistsError,
    SmartSimError,
    SSUnsupportedError,
    UserStrategyError,
)
from ..log import get_logger
from ..settings.base import BatchSettings, RunSettings
from .dbobject import DBModel, DBScript
from .entity import SmartSimEntity
from .entityList import EntityList
from .model import Model
from .strategies import create_all_permutations, random_permutations, step_values

logger = get_logger(__name__)

StrategyFunction = t.Callable[
    [t.List[str], t.List[t.List[str]], int], t.List[t.Dict[str, str]]
]


class Ensemble(EntityList[Model]):
    """``Ensemble`` is a group of ``Model`` instances that can
    be treated as a reference to a single instance.
    """

    def __init__(
        self,
        name: str,
        params: t.Dict[str, t.Any],
        path: t.Optional[str] = getcwd(),
        params_as_args: t.Optional[t.List[str]] = None,
        batch_settings: t.Optional[BatchSettings] = None,
        run_settings: t.Optional[RunSettings] = None,
        perm_strat: str = "all_perm",
        **kwargs: t.Any,
    ) -> None:
        """Initialize an Ensemble of Model instances.

        The kwargs argument can be used to pass custom input
        parameters to the permutation strategy.

        :param name: name of the ensemble
        :param params: parameters to expand into ``Model`` members
        :param params_as_args: list of params that should be used as command
            line arguments to the ``Model`` member executables and not written
            to generator files
        :param batch_settings: describes settings for ``Ensemble`` as batch workload
        :param run_settings: describes how each ``Model`` should be executed
        :param replicas: number of ``Model`` replicas to create - a keyword
            argument of kwargs
        :param perm_strategy: strategy for expanding ``params`` into
                             ``Model`` instances from params argument
                             options are "all_perm", "step", "random"
                             or a callable function.
        :return: ``Ensemble`` instance
        """
        self.params = params or {}
        self.params_as_args = params_as_args or []
        self._key_prefixing_enabled = True
<<<<<<< HEAD
        self.batch_settings = init_default({}, batch_settings, BatchSettings)
        self.run_settings = init_default({}, run_settings, RunSettings)
        self.replicas: str
=======
        self.batch_settings = batch_settings
        self.run_settings = run_settings
>>>>>>> 7db84905

        super().__init__(name, str(path), perm_strat=perm_strat, **kwargs)

    @property
    def models(self) -> t.Collection[Model]:
        """An alias for a shallow copy of the ``entities`` attribute"""
        return list(self.entities)

    def _initialize_entities(self, **kwargs: t.Any) -> None:
        """Initialize all the models within the ensemble based
        on the parameters passed to the ensemble and the permutation
        strategy given at init.

        :raises UserStrategyError: if user generation strategy fails
        """
        strategy = self._set_strategy(kwargs.pop("perm_strat"))
        replicas = kwargs.pop("replicas", None)
        self.replicas = replicas

        # if a ensemble has parameters and run settings, create
        # the ensemble and assign run_settings to each member
        if self.params:
            if self.run_settings:
                param_names, params = self._read_model_parameters()

                # Compute all combinations of model parameters and arguments
                n_models = kwargs.get("n_models", 0)
                all_model_params = strategy(param_names, params, n_models)
                if not isinstance(all_model_params, list):
                    raise UserStrategyError(strategy)

                for i, param_set in enumerate(all_model_params):
                    if not isinstance(param_set, dict):
                        raise UserStrategyError(strategy)
                    run_settings = deepcopy(self.run_settings)
                    model_name = "_".join((self.name, str(i)))
                    model = Model(
                        name=model_name,
                        params=param_set,
                        path=osp.join(self.path, model_name),
                        run_settings=run_settings,
                        params_as_args=self.params_as_args,
                    )
                    model.enable_key_prefixing()
                    model.params_to_args()
                    logger.debug(
                        f"Created ensemble member: {model_name} in {self.name}"
                    )
                    self.add_model(model)
            # cannot generate models without run settings
            else:
                raise SmartSimError(
                    "Ensembles without 'params' or 'replicas' argument to "
                    "expand into members cannot be given run settings"
                )
        else:
            if self.run_settings:
                if replicas:
                    for i in range(replicas):
                        model_name = "_".join((self.name, str(i)))
                        model = Model(
                            name=model_name,
                            params={},
                            path=osp.join(self.path, model_name),
                            run_settings=deepcopy(self.run_settings),
                        )
                        model.enable_key_prefixing()
                        logger.debug(
                            f"Created ensemble member: {model_name} in {self.name}"
                        )
                        self.add_model(model)
                else:
                    raise SmartSimError(
                        "Ensembles without 'params' or 'replicas' argument to "
                        "expand into members cannot be given run settings"
                    )
            # if no params, no run settings and no batch settings, error because we
            # don't know how to run the ensemble
            elif not self.batch_settings:
                raise SmartSimError(
                    "Ensemble must be provided batch settings or run settings"
                )
            else:
                logger.info("Empty ensemble created for batch launch")

    def add_model(self, model: Model) -> None:
        """Add a model to this ensemble

        :param model: model instance to be added
        :raises TypeError: if model is not an instance of ``Model``
        :raises EntityExistsError: if model already exists in this ensemble
        """
        if not isinstance(model, Model):
            raise TypeError(
                f"Argument to add_model was of type {type(model)}, not Model"
            )
        # "in" operator uses model name for __eq__
        if model in self.entities:
            raise EntityExistsError(
                f"Model {model.name} already exists in ensemble {self.name}"
            )

        if self._db_models:
            self._extend_entity_db_models(model, self._db_models)
        if self._db_scripts:
            self._extend_entity_db_scripts(model, self._db_scripts)

        self.entities.append(model)

    def register_incoming_entity(self, incoming_entity: SmartSimEntity) -> None:
        """Register future communication between entities.

        Registers the named data sources that this entity
        has access to by storing the key_prefix associated
        with that entity

        Only python clients can have multiple incoming connections

        :param incoming_entity: The entity that data will be received from
        """
        for model in self.models:
            model.register_incoming_entity(incoming_entity)

    def enable_key_prefixing(self) -> None:
        """If called, each model within this ensemble will prefix its key with its
        own model name.
        """
        for model in self.models:
            model.enable_key_prefixing()

    def query_key_prefixing(self) -> bool:
        """Inquire as to whether each model within the ensemble will prefix their keys

        :returns: True if all models have key prefixing enabled, False otherwise
        """
        return all(model.query_key_prefixing() for model in self.models)

    def attach_generator_files(
        self,
        to_copy: t.Optional[t.List[str]] = None,
        to_symlink: t.Optional[t.List[str]] = None,
        to_configure: t.Optional[t.List[str]] = None,
    ) -> None:
        """Attach files to each model within the ensemble for generation

        Attach files needed for the entity that, upon generation,
        will be located in the path of the entity.

        During generation, files "to_copy" are copied into
        the path of the entity, and files "to_symlink" are
        symlinked into the path of the entity.

        Files "to_configure" are text based model input files where
        parameters for the model are set. Note that only models
        support the "to_configure" field. These files must have
        fields tagged that correspond to the values the user
        would like to change. The tag is settable but defaults
        to a semicolon e.g. THERMO = ;10;

        :param to_copy: files to copy
        :param to_symlink: files to symlink
        :param to_configure: input files with tagged parameters
        """
        for model in self.models:
            model.attach_generator_files(
                to_copy=to_copy, to_symlink=to_symlink, to_configure=to_configure
            )

    @property
    def attached_files_table(self) -> str:
        """Return a plain-text table with information about files
        attached to models belonging to this ensemble.

        :returns: A table of all files attached to all models
        """
        if not self.models:
            return "The ensemble is empty, no files to show."

        table = tabulate(
            [[model.name, model.attached_files_table] for model in self.models],
            headers=["Model name", "Files"],
            tablefmt="grid",
        )

        return table

    def print_attached_files(self) -> None:
        """Print table of attached files to std out"""
        print(self.attached_files_table)

    @staticmethod
    def _set_strategy(strategy: str) -> StrategyFunction:
        """Set the permutation strategy for generating models within
        the ensemble

        :param strategy: name of the strategy or callable function
        :raises SSUnsupportedError: if str name is not supported
        :return: strategy function
        """
        if strategy == "all_perm":
            return create_all_permutations
        if strategy == "step":
            return step_values
        if strategy == "random":
            return random_permutations
        if callable(strategy):
            return strategy
        raise SSUnsupportedError(
            f"Permutation strategy given is not supported: {strategy}"
        )

    def _read_model_parameters(self) -> t.Tuple[t.List[str], t.List[t.List[str]]]:
        """Take in the parameters given to the ensemble and prepare to
        create models for the ensemble

        :raises TypeError: if params are of the wrong type
        :return: param names and values for permutation strategy
        """

        if not isinstance(self.params, dict):
            raise TypeError(
                "Ensemble initialization argument 'params' must be of type dict"
            )

        param_names: t.List[str] = []
        parameters: t.List[t.List[str]] = []
        for name, val in self.params.items():
            param_names.append(name)

            if isinstance(val, list):
                val = [str(v) for v in val]
                parameters.append(val)
            elif isinstance(val, (int, str)):
                parameters.append([str(val)])
            else:
                raise TypeError(
                    "Incorrect type for ensemble parameters\n"
                    + "Must be list, int, or string."
                )
        return param_names, parameters

    def add_ml_model(
        self,
        name: str,
        backend: str,
        model: t.Optional[bytes] = None,
        model_path: t.Optional[str] = None,
        device: str = Device.CPU.value.upper(),
        devices_per_node: int = 1,
        first_device: int = 0,
        batch_size: int = 0,
        min_batch_size: int = 0,
        min_batch_timeout: int = 0,
        tag: str = "",
        inputs: t.Optional[t.List[str]] = None,
        outputs: t.Optional[t.List[str]] = None,
    ) -> None:
        """A TF, TF-lite, PT, or ONNX model to load into the DB at runtime

        Each ML Model added will be loaded into an
        orchestrator (converged or not) prior to the execution
        of every entity belonging to this ensemble

        One of either model (in memory representation) or model_path (file)
        must be provided

        :param name: key to store model under
        :param model: model in memory
        :param model_path: serialized model
        :param backend: name of the backend (TORCH, TF, TFLITE, ONNX)
        :param device: name of device for execution
        :param devices_per_node: number of GPUs per node in multiGPU nodes
        :param first_device: first device in multi-GPU nodes to use for execution,
                             defaults to 0; ignored if devices_per_node is 1
        :param batch_size: batch size for execution
        :param min_batch_size: minimum batch size for model execution
        :param min_batch_timeout: time to wait for minimum batch size
        :param tag: additional tag for model information
        :param inputs: model inputs (TF only)
        :param outputs: model outupts (TF only)
        """
        db_model = DBModel(
            name=name,
            backend=backend,
            model=model,
            model_file=model_path,
            device=device,
            devices_per_node=devices_per_node,
            first_device=first_device,
            batch_size=batch_size,
            min_batch_size=min_batch_size,
            min_batch_timeout=min_batch_timeout,
            tag=tag,
            inputs=inputs,
            outputs=outputs,
        )
        dupe = next(
            (
                db_model.name
                for ensemble_ml_model in self._db_models
                if ensemble_ml_model.name == db_model.name
            ),
            None,
        )
        if dupe:
            raise SSUnsupportedError(
                f'An ML Model with name "{db_model.name}" already exists'
            )
        self._db_models.append(db_model)
        for entity in self.models:
            self._extend_entity_db_models(entity, [db_model])

    def add_script(
        self,
        name: str,
        script: t.Optional[str] = None,
        script_path: t.Optional[str] = None,
        device: str = Device.CPU.value.upper(),
        devices_per_node: int = 1,
        first_device: int = 0,
    ) -> None:
        """TorchScript to launch with every entity belonging to this ensemble

        Each script added to the model will be loaded into an
        orchestrator (converged or not) prior to the execution
        of every entity belonging to this ensemble

        Device selection is either "GPU" or "CPU". If many devices are
        present, a number can be passed for specification e.g. "GPU:1".

        Setting ``devices_per_node=N``, with N greater than one will result
        in the model being stored in the first N devices of type ``device``.

        One of either script (in memory string representation) or script_path (file)
        must be provided

        :param name: key to store script under
        :param script: TorchScript code
        :param script_path: path to TorchScript code
        :param device: device for script execution
        :param devices_per_node: number of devices on each host
        :param first_device: first device to use on each host
        """
        db_script = DBScript(
            name=name,
            script=script,
            script_path=script_path,
            device=device,
            devices_per_node=devices_per_node,
            first_device=first_device,
        )
        dupe = next(
            (
                db_script.name
                for ensemble_script in self._db_scripts
                if ensemble_script.name == db_script.name
            ),
            None,
        )
        if dupe:
            raise SSUnsupportedError(
                f'A Script with name "{db_script.name}" already exists'
            )
        self._db_scripts.append(db_script)
        for entity in self.models:
            self._extend_entity_db_scripts(entity, [db_script])

    def add_function(
        self,
        name: str,
        function: t.Optional[str] = None,
        device: str = Device.CPU.value.upper(),
        devices_per_node: int = 1,
        first_device: int = 0,
    ) -> None:
        """TorchScript function to launch with every entity belonging to this ensemble

        Each script function to the model will be loaded into a
        non-converged orchestrator prior to the execution
        of every entity belonging to this ensemble.

        For converged orchestrators, the :meth:`add_script` method should be used.

        Device selection is either "GPU" or "CPU". If many devices are
        present, a number can be passed for specification e.g. "GPU:1".

        Setting ``devices_per_node=N``, with N greater than one will result
        in the script being stored in the first N devices of type ``device``;
        alternatively, setting ``first_device=M`` will result in the script
        being stored on nodes M through M + N - 1.

        :param name: key to store function under
        :param function: TorchScript code
        :param device: device for script execution
        :param devices_per_node: number of devices on each host
        :param first_device: first device to use on each host
        """
        db_script = DBScript(
            name=name,
            script=function,
            device=device,
            devices_per_node=devices_per_node,
            first_device=first_device,
        )
        dupe = next(
            (
                db_script.name
                for ensemble_script in self._db_scripts
                if ensemble_script.name == db_script.name
            ),
            None,
        )
        if dupe:
            raise SSUnsupportedError(
                f'A Script with name "{db_script.name}" already exists'
            )
        self._db_scripts.append(db_script)
        for entity in self.models:
            self._extend_entity_db_scripts(entity, [db_script])

    @staticmethod
    def _extend_entity_db_models(model: Model, db_models: t.List[DBModel]) -> None:
        """
        Ensures that the Machine Learning model names being added to the Ensemble
        are unique.

        This static method checks if the provided ML model names already exist in
        the Ensemble. An SSUnsupportedError is raised if any duplicate names are
        found. Otherwise, it appends the given list of DBModels to the Ensemble.

        :param model: SmartSim Model object.
        :param db_models: List of DBModels to append to the Ensemble.
        """
        for add_ml_model in db_models:
            dupe = next(
                (
                    db_model.name
                    for db_model in model.db_models
                    if db_model.name == add_ml_model.name
                ),
                None,
            )
            if dupe:
                raise SSUnsupportedError(
                    f'An ML Model with name "{add_ml_model.name}" already exists'
                )
            model.add_ml_model_object(add_ml_model)

    @staticmethod
    def _extend_entity_db_scripts(model: Model, db_scripts: t.List[DBScript]) -> None:
        """
        Ensures that the script/function names being added to the Ensemble are unique.

        This static method checks if the provided script/function names already exist
        in the Ensemble. An SSUnsupportedError is raised if any duplicate names
        are found. Otherwise, it appends the given list of DBScripts to the
        Ensemble.

        :param model: SmartSim Model object.
        :param db_scripts: List of DBScripts to append to the Ensemble.
        """
        for add_script in db_scripts:
            dupe = next(
                (
                    add_script.name
                    for db_script in model.db_scripts
                    if db_script.name == add_script.name
                ),
                None,
            )
            if dupe:
                raise SSUnsupportedError(
                    f'A Script with name "{add_script.name}" already exists'
                )
            model.add_script_object(add_script)<|MERGE_RESOLUTION|>--- conflicted
+++ resolved
@@ -92,14 +92,9 @@
         self.params = params or {}
         self.params_as_args = params_as_args or []
         self._key_prefixing_enabled = True
-<<<<<<< HEAD
-        self.batch_settings = init_default({}, batch_settings, BatchSettings)
-        self.run_settings = init_default({}, run_settings, RunSettings)
-        self.replicas: str
-=======
         self.batch_settings = batch_settings
         self.run_settings = run_settings
->>>>>>> 7db84905
+        self.replicas: str
 
         super().__init__(name, str(path), perm_strat=perm_strat, **kwargs)
 
