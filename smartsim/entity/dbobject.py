--- conflicted
+++ resolved
@@ -195,10 +195,7 @@
         )
         if not script and not script_path:
             raise ValueError("Either script or script_path must be provided")
-<<<<<<< HEAD
-        
-=======
->>>>>>> ff7b33f7
+
         self.script_path = script_path
 
     @property
