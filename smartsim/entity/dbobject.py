--- conflicted
+++ resolved
@@ -112,22 +112,9 @@
         :rtype: list[str]
         """
         devices = []
-<<<<<<< HEAD
         if self.device == "GPU" and self.devices_per_node > 1:
             devices = [f"{self.device}:{str(device_num)}" for device_num in range(self.devices_per_node)]
     
-=======
-        if ":" in self.device and self.devices_per_node > 1:
-            msg = (
-                "Cannot set devices_per_node>1 if a device numeral is specified, "
-                f"the device was set to {self.device} and "
-                f"devices_per_node=={self.devices_per_node}"
-            )
-            raise ValueError(msg)
-        if self.device in ["CPU", "GPU"] and self.devices_per_node > 1:
-            for device_num in range(self.devices_per_node):
-                devices.append(f"{self.device}:{str(device_num)}")
->>>>>>> 4c741beb
         else:
             devices = [self.device]
 
