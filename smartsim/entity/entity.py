--- conflicted
+++ resolved
@@ -98,11 +98,7 @@
 
 
 class SmartSimEntity:
-<<<<<<< HEAD
-    def __init__(self, name: str, path: str, run_settings: "RunSettings") -> None:
-=======
     def __init__(self, name: str, run_settings: "RunSettings") -> None:
->>>>>>> 347458f0
         """Initialize a SmartSim entity.
 
         Each entity must have a name, path, and
@@ -110,10 +106,6 @@
         share these attributes.
 
         :param name: Name of the entity
-<<<<<<< HEAD
-        :param path: path to output, error, and configuration files
-=======
->>>>>>> 347458f0
         """
         self.name = name
         self.run_settings = run_settings
