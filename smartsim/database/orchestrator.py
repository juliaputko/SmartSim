# BSD 2-Clause License
#
# Copyright (c) 2021-2024, Hewlett Packard Enterprise
# All rights reserved.
#
# Redistribution and use in source and binary forms, with or without
# modification, are permitted provided that the following conditions are met:
#
# 1. Redistributions of source code must retain the above copyright notice, this
#    list of conditions and the following disclaimer.
#
# 2. Redistributions in binary form must reproduce the above copyright notice,
#    this list of conditions and the following disclaimer in the documentation
#    and/or other materials provided with the distribution.
#
# THIS SOFTWARE IS PROVIDED BY THE COPYRIGHT HOLDERS AND CONTRIBUTORS "AS IS"
# AND ANY EXPRESS OR IMPLIED WARRANTIES, INCLUDING, BUT NOT LIMITED TO, THE
# IMPLIED WARRANTIES OF MERCHANTABILITY AND FITNESS FOR A PARTICULAR PURPOSE ARE
# DISCLAIMED. IN NO EVENT SHALL THE COPYRIGHT HOLDER OR CONTRIBUTORS BE LIABLE
# FOR ANY DIRECT, INDIRECT, INCIDENTAL, SPECIAL, EXEMPLARY, OR CONSEQUENTIAL
# DAMAGES (INCLUDING, BUT NOT LIMITED TO, PROCUREMENT OF SUBSTITUTE GOODS OR
# SERVICES; LOSS OF USE, DATA, OR PROFITS; OR BUSINESS INTERRUPTION) HOWEVER
# CAUSED AND ON ANY THEORY OF LIABILITY, WHETHER IN CONTRACT, STRICT LIABILITY,
# OR TORT (INCLUDING NEGLIGENCE OR OTHERWISE) ARISING IN ANY WAY OUT OF THE USE
# OF THIS SOFTWARE, EVEN IF ADVISED OF THE POSSIBILITY OF SUCH DAMAGE.

# pylint: disable=too-many-lines

import itertools
import os.path as osp
import shutil
import sys
import typing as t
from os import environ, getcwd, getenv
from shlex import split as sh_split

import psutil
from smartredis import Client, ConfigOptions
from smartredis.error import RedisReplyError

from .._core.config import CONFIG
from .._core.utils import fs_is_active
from .._core.utils.helpers import is_valid_cmd, unpack_fs_identifier
from .._core.utils.network import get_ip_from_host
<<<<<<< HEAD
from ..entity import EntityList, FSNode, TelemetryConfiguration
=======
from .._core.utils.shell import execute_cmd
from ..entity import DBNode, EntityList, TelemetryConfiguration
>>>>>>> 8423eb4a
from ..error import (
    SmartSimError,
    SSConfigError,
    SSDBFilesNotParseable,
    SSUnsupportedError,
)
from ..log import get_logger
from ..servertype import CLUSTERED, STANDALONE
from ..settings import (
    AprunSettings,
    BatchSettings,
    BsubBatchSettings,
    JsrunSettings,
    MpiexecSettings,
    MpirunSettings,
    OrterunSettings,
    PalsMpiexecSettings,
    QsubBatchSettings,
    RunSettings,
    SbatchSettings,
    SrunSettings,
    create_batch_settings,
    create_run_settings,
)
from ..wlm import detect_launcher

logger = get_logger(__name__)

by_launcher: t.Dict[str, t.List[str]] = {
    "dragon": [""],
    "slurm": ["srun", "mpirun", "mpiexec"],
    "pbs": ["aprun", "mpirun", "mpiexec"],
    "pals": ["mpiexec"],
    "lsf": ["jsrun"],
    "local": [""],
    "sge": ["mpirun", "mpiexec", "orterun"],
}


def _detect_command(launcher: str) -> str:
    if launcher in by_launcher:
        for cmd in by_launcher[launcher]:
            if launcher in ["local", "dragon"]:
                return cmd
            if is_valid_cmd(cmd):
                return cmd
    msg = (
        "Could not automatically detect a run command to use for launcher "
        f"{launcher}\nSearched for and could not find the following "
        f"commands: {by_launcher[launcher]}"
    )
    raise SmartSimError(msg)


def _autodetect(launcher: str, run_command: str) -> t.Tuple[str, str]:
    """Automatically detect the launcher and run command to use"""
    if launcher == "auto":
        launcher = detect_launcher()

    if run_command == "auto":
        run_command = _detect_command(launcher)

    return launcher, run_command


def _check_run_command(launcher: str, run_command: str) -> None:
    """Check that the run command is supported by the launcher"""
    if run_command not in by_launcher[launcher]:
        msg = (
            f"Run command {run_command} is not supported on launcher {launcher}\n"
            + "Supported run commands for the given launcher are: "
            + f"{by_launcher[launcher]}"
        )
        raise SmartSimError(msg)


def _get_single_command(
    run_command: str, launcher: str, batch: bool, single_cmd: bool
) -> bool:
    if not single_cmd:
        return single_cmd

    if launcher == "dragon":
        return False

    if run_command == "srun" and getenv("SLURM_HET_SIZE") is not None:
        msg = (
            "srun can not launch an FeatureStore with single_cmd=True in "
            + "a hetereogeneous job. Automatically switching to single_cmd=False."
        )
        logger.info(msg)
        return False

    if not batch:
        return single_cmd

    if run_command == "aprun":
        msg = (
            "aprun can not launch an FeatureStore with batch=True and "
            + "single_cmd=True. Automatically switching to single_cmd=False."
        )
        logger.info(msg)
        return False

    return single_cmd


def _check_local_constraints(launcher: str, batch: bool) -> None:
    """Check that the local launcher is not launched with invalid batch config"""
    if launcher == "local" and batch:
        msg = "Local FeatureStore can not be launched with batch=True"
        raise SmartSimError(msg)


# pylint: disable-next=too-many-public-methods
class FeatureStore(EntityList[FSNode]):
    """The FeatureStore is an in-memory database that can be launched
    alongside entities in SmartSim. Data can be transferred between
    entities by using one of the Python, C, C++ or Fortran clients
    within an entity.
    """

    def __init__(
        self,
        path: t.Optional[str] = getcwd(),
        port: int = 6379,
        interface: t.Union[str, t.List[str]] = "lo",
        launcher: str = "local",
        run_command: str = "auto",
        fs_nodes: int = 1,
        batch: bool = False,
        hosts: t.Optional[t.Union[t.List[str], str]] = None,
        account: t.Optional[str] = None,
        time: t.Optional[str] = None,
        alloc: t.Optional[str] = None,
        single_cmd: bool = False,
        *,
        threads_per_queue: t.Optional[int] = None,
        inter_op_threads: t.Optional[int] = None,
        intra_op_threads: t.Optional[int] = None,
        fs_identifier: str = "featurestore",
        **kwargs: t.Any,
    ) -> None:
        """Initialize an ``FeatureStore`` reference for local launch

        Extra configurations for RedisAI

        See https://oss.redis.com/redisai/configuration/

        :param path: path to location of ``FeatureStore`` directory
        :param port: TCP/IP port
        :param interface: network interface(s)
        :param launcher: type of launcher being used, options are "slurm", "pbs",
                         "lsf", or "local". If set to "auto",
                         an attempt will be made to find an available launcher
                         on the system.
        :param run_command: specify launch binary or detect automatically
        :param fs_nodes: number of feature store shards
        :param batch: run as a batch workload
        :param hosts: specify hosts to launch on
        :param account: account to run batch on
        :param time: walltime for batch 'HH:MM:SS' format
        :param alloc: allocation to launch feature store on
        :param single_cmd: run all shards with one (MPMD) command
        :param threads_per_queue: threads per GPU device
        :param inter_op_threads: threads across CPU operations
        :param intra_op_threads: threads per CPU operation
        :param fs_identifier: an identifier to distinguish this FeatureStore in
            multiple-feature store experiments
        """
        self.launcher, self.run_command = _autodetect(launcher, run_command)
        _check_run_command(self.launcher, self.run_command)
        _check_local_constraints(self.launcher, batch)
        single_cmd = _get_single_command(
            self.run_command, self.launcher, batch, single_cmd
        )
        self.ports: t.List[int] = []
        self._hosts: t.List[str] = []
        self._user_hostlist: t.List[str] = []
        if isinstance(interface, str):
            interface = [interface]
        self._interfaces = interface
        self._check_network_interface()
        self.queue_threads = threads_per_queue
        self.inter_threads = inter_op_threads
        self.intra_threads = intra_op_threads
        self._telemetry_cfg = TelemetryConfiguration()

        gpus_per_shard: t.Optional[int] = None
        cpus_per_shard: t.Optional[int] = None
        if self.launcher == "lsf":
            gpus_per_shard = int(kwargs.pop("gpus_per_shard", 0))
            cpus_per_shard = int(kwargs.pop("cpus_per_shard", 4))
        super().__init__(
            name=fs_identifier,
            path=str(path),
            port=port,
            interface=interface,
            fs_nodes=fs_nodes,
            batch=batch,
            launcher=self.launcher,
            run_command=self.run_command,
            alloc=alloc,
            single_cmd=single_cmd,
            gpus_per_shard=gpus_per_shard,
            cpus_per_shard=cpus_per_shard,
            threads_per_queue=threads_per_queue,
            inter_op_threads=inter_op_threads,
            intra_op_threads=intra_op_threads,
            **kwargs,
        )

        # detect if we can find at least the redis binaries. We
        # don't want to force the user to launch with RedisAI so
        # it's ok if that isn't present.
        try:
            # try to obtain redis binaries needed to launch Redis
            # will raise SSConfigError if not found
            self._redis_exe  # pylint: disable=W0104
            self._redis_conf  # pylint: disable=W0104
            CONFIG.database_cli  # pylint: disable=W0104
        except SSConfigError as e:
            raise SSConfigError(
                "SmartSim not installed with pre-built extensions (Redis)\n"
                "Use the `smart` cli tool to install needed extensions\n"
                "or set REDIS_PATH and REDIS_CLI_PATH in your environment\n"
                "See documentation for more information"
            ) from e

        if self.launcher != "local":
            self.batch_settings = self._build_batch_settings(
                fs_nodes,
                alloc or "",
                batch,
                account or "",
                time or "",
                launcher=self.launcher,
                **kwargs,
            )
            if hosts:
                self.set_hosts(hosts)
<<<<<<< HEAD
            elif not hosts and self.run_command == "mpirun":
                raise SmartSimError(
                    "hosts argument is required when launching FeatureStore with mpirun"
                )
=======
            elif not hosts:
                mpilike = run_command in ["mpirun", "mpiexec", "orterun"]
                if mpilike and not self._mpi_has_sge_support():
                    raise SmartSimError(
                        (
                            "hosts argument required when launching ",
                            "Orchestrator with mpirun",
                        )
                    )
>>>>>>> 8423eb4a
            self._reserved_run_args: t.Dict[t.Type[RunSettings], t.List[str]] = {}
            self._reserved_batch_args: t.Dict[t.Type[BatchSettings], t.List[str]] = {}
            self._fill_reserved()

    def _mpi_has_sge_support(self) -> bool:
        """Check if MPI command supports SGE

        If the run command is mpirun, mpiexec, or orterun, there is a possibility
        that the user is using OpenMPI with SGE grid support. In this case, hosts
        do not need to be set.

        :returns: bool
        """

        if self.run_command in ["mpirun", "orterun", "mpiexec"]:
            if shutil.which("ompi_info"):
                _, output, _ = execute_cmd(["ompi_info"])
                return "gridengine" in output
        return False

    @property
    def fs_identifier(self) -> str:
        """Return the FS identifier, which is common to a FS and all of its nodes

        :return: FS identifier
        """
        return self.name

    @property
    def num_shards(self) -> int:
        """Return the number of FS shards contained in the FeatureStore.
        This might differ from the number of ``FSNode`` objects, as each
        ``FSNode`` may start more than one shard (e.g. with MPMD).

        :returns: the number of FS shards contained in the FeatureStore
        """
        return sum(node.num_shards for node in self.entities)

    @property
    def fs_nodes(self) -> int:
        """Read only property for the number of nodes an ``FeatureStore`` is
        launched across. Notice that SmartSim currently assumes that each shard
        will be launched on its own node. Therefore this property is currently
        an alias to the ``num_shards`` attribute.

        :returns: Number of feature store nodes
        """
        return self.num_shards

    @property
    def hosts(self) -> t.List[str]:
        """Return the hostnames of FeatureStore instance hosts

        Note that this will only be populated after the FeatureStore
        has been launched by SmartSim.

        :return: the hostnames of FeatureStore instance hosts
        """
        if not self._hosts:
            self._hosts = self._get_fs_hosts()
        return self._hosts

    @property
    def telemetry(self) -> TelemetryConfiguration:
        """Return the telemetry configuration for this entity.

        :returns: configuration of telemetry for this entity
        """
        return self._telemetry_cfg

    def reset_hosts(self) -> None:
        """Clear hosts or reset them to last user choice"""
        for node in self.entities:
            node.clear_hosts()
        self._hosts = []
        # This is only needed on LSF
        if self._user_hostlist:
            self.set_hosts(self._user_hostlist)

    def remove_stale_files(self) -> None:
        """Can be used to remove feature store files of a previous launch"""

        for fs in self.entities:
            fs.remove_stale_fsnode_files()

    def get_address(self) -> t.List[str]:
        """Return feature store addresses

        :return: addresses

        :raises SmartSimError: If feature store address cannot be found or is not active
        """
        if not self._hosts:
            raise SmartSimError("Could not find feature store address")
        if not self.is_active():
            raise SmartSimError("Feature store is not active")
        return self._get_address()

    def _get_address(self) -> t.List[str]:
        return [
            f"{host}:{port}"
            for host, port in itertools.product(self._hosts, self.ports)
        ]

    def is_active(self) -> bool:
        """Check if the feature store is active

        :return: True if feature store is active, False otherwise
        """
        try:
            hosts = self.hosts
        except SSDBFilesNotParseable:
            return False
        return fs_is_active(hosts, self.ports, self.num_shards)

    @property
    def _rai_module(self) -> t.Tuple[str, ...]:
        """Get the RedisAI module from third-party installations

        :return: Tuple of args to pass to the FeatureStore exe
                 to load and configure the RedisAI
        """
        module = ["--loadmodule", CONFIG.redisai]
        if self.queue_threads:
            module.extend(("THREADS_PER_QUEUE", str(self.queue_threads)))
        if self.inter_threads:
            module.extend(("INTER_OP_PARALLELISM", str(self.inter_threads)))
        if self.intra_threads:
            module.extend(("INTRA_OP_PARALLELISM", str(self.intra_threads)))
        return tuple(module)

    @property
    def _redis_exe(self) -> str:
        return CONFIG.database_exe

    @property
    def _redis_conf(self) -> str:
        return CONFIG.database_conf

    @property
    def checkpoint_file(self) -> str:
        """Get the path to the checkpoint file for this Feature Store

        :return: Path to the checkpoint file if it exists, otherwise a None
        """
        return osp.join(self.path, "smartsim_db.dat")

    def set_cpus(self, num_cpus: int) -> None:
        """Set the number of CPUs available to each feature store shard

        This effectively will determine how many cpus can be used for
        compute threads, background threads, and network I/O.

        :param num_cpus: number of cpus to set
        """
        if self.batch:
            if self.launcher == "pbs":
                if hasattr(self, "batch_settings") and self.batch_settings:
                    if hasattr(self.batch_settings, "set_ncpus"):
                        self.batch_settings.set_ncpus(num_cpus)
            if self.launcher == "slurm":
                if hasattr(self, "batch_settings") and self.batch_settings:
                    if hasattr(self.batch_settings, "set_cpus_per_task"):
                        self.batch_settings.set_cpus_per_task(num_cpus)

        for fs in self.entities:
            fs.run_settings.set_cpus_per_task(num_cpus)
            if fs.is_mpmd and hasattr(fs.run_settings, "mpmd"):
                for mpmd in fs.run_settings.mpmd:
                    mpmd.set_cpus_per_task(num_cpus)

    def set_walltime(self, walltime: str) -> None:
        """Set the batch walltime of the FeatureStore

        Note: This will only effect FeatureStores launched as a batch

        :param walltime: amount of time e.g. 10 hours is 10:00:00
        :raises SmartSimError: if FeatureStore isn't launching as batch
        """
        if not self.batch:
            raise SmartSimError("Not running as batch, cannot set walltime")

        if hasattr(self, "batch_settings") and self.batch_settings:
            self.batch_settings.set_walltime(walltime)

    def set_hosts(self, host_list: t.Union[t.List[str], str]) -> None:
        """Specify the hosts for the ``FeatureStore`` to launch on

        :param host_list: list of host (compute node names)
        :raises TypeError: if wrong type
        """
        if isinstance(host_list, str):
            host_list = [host_list.strip()]
        if not isinstance(host_list, list):
            raise TypeError("host_list argument must be a list of strings")
        if not all(isinstance(host, str) for host in host_list):
            raise TypeError("host_list argument must be list of strings")
        self._user_hostlist = host_list.copy()
        # TODO check length
        if self.batch and hasattr(self, "batch_settings") and self.batch_settings:
            self.batch_settings.set_hostlist(host_list)

        if self.launcher == "lsf":
            for fs in self.entities:
                fs.set_hosts(host_list)
        elif (
            self.launcher == "pals"
            and isinstance(self.entities[0].run_settings, PalsMpiexecSettings)
            and self.entities[0].is_mpmd
        ):
            # In this case, --hosts is a global option, set it to first run command
            self.entities[0].run_settings.set_hostlist(host_list)
        else:
            for host, fs in zip(host_list, self.entities):
                if isinstance(fs.run_settings, AprunSettings):
                    if not self.batch:
                        fs.run_settings.set_hostlist([host])
                else:
                    fs.run_settings.set_hostlist([host])

                if fs.is_mpmd and hasattr(fs.run_settings, "mpmd"):
                    for i, mpmd_runsettings in enumerate(fs.run_settings.mpmd, 1):
                        mpmd_runsettings.set_hostlist(host_list[i])

    def set_batch_arg(self, arg: str, value: t.Optional[str] = None) -> None:
        """Set a batch argument the FeatureStore should launch with

        Some commonly used arguments such as --job-name are used
        by SmartSim and will not be allowed to be set.

        :param arg: batch argument to set e.g. "exclusive"
        :param value: batch param - set to None if no param value
        :raises SmartSimError: if FeatureStore not launching as batch
        """
        if not hasattr(self, "batch_settings") or not self.batch_settings:
            raise SmartSimError("Not running as batch, cannot set batch_arg")

        if arg in self._reserved_batch_args[type(self.batch_settings)]:
            logger.warning(
                f"Can not set batch argument {arg}: "
                "it is a reserved keyword in FeatureStore"
            )
        else:
            self.batch_settings.batch_args[arg] = value

    def set_run_arg(self, arg: str, value: t.Optional[str] = None) -> None:
        """Set a run argument the FeatureStore should launch
        each node with (it will be passed to `jrun`)

        Some commonly used arguments are used
        by SmartSim and will not be allowed to be set.
        For example, "n", "N", etc.

        :param arg: run argument to set
        :param value: run parameter - set to None if no parameter value
        """
        if arg in self._reserved_run_args[type(self.entities[0].run_settings)]:
            logger.warning(
                f"Can not set batch argument {arg}: "
                "it is a reserved keyword in FeatureStore"
            )
        else:
            for fs in self.entities:
                fs.run_settings.run_args[arg] = value
                if fs.is_mpmd and hasattr(fs.run_settings, "mpmd"):
                    for mpmd in fs.run_settings.mpmd:
                        mpmd.run_args[arg] = value

    def enable_checkpoints(self, frequency: int) -> None:
        """Sets the feature store's save configuration to save the fs every 'frequency'
        seconds given that at least one write operation against the fs occurred in
        that time. E.g., if `frequency` is 900, then the feature store will save to disk
        after 900 seconds if there is at least 1 change to the dataset.

        :param frequency: the given number of seconds before the FS saves
        """
        self.set_fs_conf("save", f"{frequency} 1")

    def set_max_memory(self, mem: str) -> None:
        """Sets the max memory configuration. By default there is no memory limit.
        Setting max memory to zero also results in no memory limit. Once a limit is
        surpassed, keys will be removed according to the eviction strategy. The
        specified memory size is case insensitive and supports the typical forms of:

        1k => 1000 bytes \n
        1kb => 1024 bytes \n
        1m => 1000000 bytes \n
        1mb => 1024*1024 bytes \n
        1g => 1000000000 bytes \n
        1gb => 1024*1024*1024 bytes

        :param mem: the desired max memory size e.g. 3gb
        :raises SmartSimError: If 'mem' is an invalid memory value
        :raises SmartSimError: If feature store is not active
        """
        self.set_fs_conf("maxmemory", mem)

    def set_eviction_strategy(self, strategy: str) -> None:
        """Sets how the feature store will select what to remove when
        'maxmemory' is reached. The default is noeviction.

        :param strategy: The max memory policy to use
            e.g. "volatile-lru", "allkeys-lru", etc.
        :raises SmartSimError: If 'strategy' is an invalid maxmemory policy
        :raises SmartSimError: If feature store is not active
        """
        self.set_fs_conf("maxmemory-policy", strategy)

    def set_max_clients(self, clients: int = 50_000) -> None:
        """Sets the max number of connected clients at the same time.
        When the number of FS shards contained in the feature store is
        more than two, then every node will use two connections, one
        incoming and another outgoing.

        :param clients: the maximum number of connected clients
        """
        self.set_fs_conf("maxclients", str(clients))

    def set_max_message_size(self, size: int = 1_073_741_824) -> None:
        """Sets the feature store's memory size limit for bulk requests,
        which are elements representing single strings. The default
        is 1 gigabyte. Message size must be greater than or equal to 1mb.
        The specified memory size should be an integer that represents
        the number of bytes. For example, to set the max message size
        to 1gb, use 1024*1024*1024.

        :param size: maximum message size in bytes
        """
        self.set_fs_conf("proto-max-bulk-len", str(size))

    def set_fs_conf(self, key: str, value: str) -> None:
        """Set any valid configuration at runtime without the need
        to restart the feature store. All configuration parameters
        that are set are immediately loaded by the feature store and
        will take effect starting with the next command executed.

        :param key: the configuration parameter
        :param value: the feature store configuration parameter's new value
        """
        if self.is_active():
            addresses = []
            for host in self.hosts:
                for port in self.ports:
                    addresses.append(":".join([get_ip_from_host(host), str(port)]))

            fs_name, name = unpack_fs_identifier(self.fs_identifier, "_")

            environ[f"SSDB{fs_name}"] = addresses[0]

            fs_type = CLUSTERED if self.num_shards > 2 else STANDALONE
            environ[f"SR_DB_TYPE{fs_name}"] = fs_type

            options = ConfigOptions.create_from_environment(name)
            client = Client(options)

            try:
                for address in addresses:
                    client.config_set(key, value, address)

            except RedisReplyError:
                raise SmartSimError(
                    f"Invalid CONFIG key-value pair ({key}: {value})"
                ) from None
            except TypeError:
                raise TypeError(
                    "Incompatible function arguments. The key and value used for "
                    "setting the feature store configurations must be strings."
                ) from None
        else:
            raise SmartSimError(
                "The SmartSim FeatureStore must be active in order to set the "
                "feature store's configurations."
            )

    @staticmethod
    def _build_batch_settings(
        fs_nodes: int,
        alloc: str,
        batch: bool,
        account: str,
        time: str,
        *,
        launcher: t.Optional[str] = None,
        **kwargs: t.Any,
    ) -> t.Optional[BatchSettings]:
        batch_settings = None

        if launcher is None:
            raise ValueError("Expected param `launcher` of type `str`")

        # enter this conditional if user has not specified an allocation to run
        # on or if user specified batch=False (alloc will be found through env)
        if not alloc and batch:
            batch_settings = create_batch_settings(
                launcher, nodes=fs_nodes, time=time, account=account, **kwargs
            )

        return batch_settings

    def _build_run_settings(
        self,
        exe: str,
        exe_args: t.List[t.List[str]],
        *,
        run_args: t.Optional[t.Dict[str, t.Any]] = None,
        fs_nodes: int = 1,
        single_cmd: bool = True,
        **kwargs: t.Any,
    ) -> RunSettings:
        run_args = {} if run_args is None else run_args
        mpmd_nodes = single_cmd and fs_nodes > 1

        if mpmd_nodes:
            run_settings = create_run_settings(
                exe=exe, exe_args=exe_args[0], run_args=run_args.copy(), **kwargs
            )

            if self.launcher != "local":
                run_settings.set_tasks(1)

            for exe_arg in exe_args[1:]:
                mpmd_run_settings = create_run_settings(
                    exe=exe, exe_args=exe_arg, run_args=run_args.copy(), **kwargs
                )
                mpmd_run_settings.set_tasks(1)
                mpmd_run_settings.set_tasks_per_node(1)
                run_settings.make_mpmd(mpmd_run_settings)
        else:
            run_settings = create_run_settings(
                exe=exe, exe_args=exe_args[0], run_args=run_args.copy(), **kwargs
            )

            if self.launcher != "local":
                run_settings.set_tasks(1)

        if self.launcher != "local":
            run_settings.set_tasks_per_node(1)

        return run_settings

    @staticmethod
    def _build_run_settings_lsf(
        exe: str,
        exe_args: t.List[t.List[str]],
        *,
        run_args: t.Optional[t.Dict[str, t.Any]] = None,
        cpus_per_shard: t.Optional[int] = None,
        gpus_per_shard: t.Optional[int] = None,
        **_kwargs: t.Any,  # Needed to ensure no API break and do not want to
        # introduce that possibility, even if this method is
        # protected, without running the test suite.
    ) -> t.Optional[JsrunSettings]:
        run_args = {} if run_args is None else run_args
        erf_rs: t.Optional[JsrunSettings] = None

        if cpus_per_shard is None:
            raise ValueError("Expected an integer number of cpus per shard")
        if gpus_per_shard is None:
            raise ValueError("Expected an integer number of gpus per shard")

        # We always run the fs on cpus 0:cpus_per_shard-1
        # and gpus 0:gpus_per_shard-1
        for shard_id, args in enumerate(exe_args):
            host = shard_id
            run_args["launch_distribution"] = "packed"

            run_settings = JsrunSettings(exe, args, run_args=run_args.copy())
            run_settings.set_binding("none")

            # This makes sure output is written to featurestore_0.out,
            # featurestore_1.out, and so on
            run_settings.set_individual_output("_%t")

            erf_sets = {
                "rank": str(shard_id),
                "host": str(1 + host),
                "cpu": "{" + f"0:{cpus_per_shard}" + "}",
            }

            if gpus_per_shard > 1:  # pragma: no-cover
                erf_sets["gpu"] = f"{{0-{gpus_per_shard-1}}}"
            elif gpus_per_shard > 0:
                erf_sets["gpu"] = "{0}"

            run_settings.set_erf_sets(erf_sets)

            if not erf_rs:
                erf_rs = run_settings
                continue

            erf_rs.make_mpmd(run_settings)

        return erf_rs

    def _initialize_entities(
        self,
        *,
        fs_nodes: int = 1,
        single_cmd: bool = True,
        port: int = 6379,
        **kwargs: t.Any,
    ) -> None:
        fs_nodes = int(fs_nodes)
        if fs_nodes == 2:
            raise SSUnsupportedError("FeatureStore does not support clusters of size 2")

        if self.launcher == "local" and fs_nodes > 1:
            raise ValueError(
                "Local FeatureStore does not support multiple feature store shards"
            )

        mpmd_nodes = (single_cmd and fs_nodes > 1) or self.launcher == "lsf"

        if mpmd_nodes:
            self._initialize_entities_mpmd(
                fs_nodes=fs_nodes, single_cmd=single_cmd, port=port, **kwargs
            )
        else:
            cluster = fs_nodes >= 3

            for fs_id in range(fs_nodes):
                fs_node_name = "_".join((self.name, str(fs_id)))

                # create the exe_args list for launching multiple feature stores
                # per node. also collect port range for fsnode
                start_script_args = self._get_start_script_args(
                    fs_node_name, port, cluster
                )
                # if only launching 1 fs per command, we don't need a
                # list of exe args lists
                run_settings = self._build_run_settings(
                    sys.executable, [start_script_args], port=port, **kwargs
                )

                node = FSNode(
                    fs_node_name,
                    self.path,
                    exe=sys.executable,
                    exe_args=[start_script_args],
                    run_settings=run_settings,
                    ports=[port],
                    output_files=[fs_node_name + ".out"],
                    fs_identifier=self.fs_identifier,
                )
                self.entities.append(node)

            self.ports = [port]

    def _initialize_entities_mpmd(
        self, *, fs_nodes: int = 1, port: int = 6379, **kwargs: t.Any
    ) -> None:
        cluster = fs_nodes >= 3
        mpmd_node_name = self.name + "_0"
        exe_args_mpmd: t.List[t.List[str]] = []

        for fs_id in range(fs_nodes):
            fs_shard_name = "_".join((self.name, str(fs_id)))
            # create the exe_args list for launching multiple feature stores
            # per node. also collect port range for fsnode
            start_script_args = self._get_start_script_args(
                fs_shard_name, port, cluster
            )
            exe_args = " ".join(start_script_args)
            exe_args_mpmd.append(sh_split(exe_args))
        run_settings: t.Optional[RunSettings] = None
        if self.launcher == "lsf":
            run_settings = self._build_run_settings_lsf(
                sys.executable, exe_args_mpmd, fs_nodes=fs_nodes, port=port, **kwargs
            )
            output_files = [f"{self.name}_{fs_id}.out" for fs_id in range(fs_nodes)]
        else:
            run_settings = self._build_run_settings(
                sys.executable, exe_args_mpmd, fs_nodes=fs_nodes, port=port, **kwargs
            )
            output_files = [mpmd_node_name + ".out"]
        if not run_settings:
            raise ValueError(f"Could not build run settings for {self.launcher}")
        node = FSNode(
            mpmd_node_name,
            self.path,
            run_settings,
            [port],
            output_files,
            fs_identifier=self.fs_identifier,
        )
        self.entities.append(node)
        self.ports = [port]

    def _get_start_script_args(
        self, name: str, port: int, cluster: bool
    ) -> t.List[str]:
        cmd = [
            "-m",
            "smartsim._core.entrypoints.redis",  # entrypoint
            f"+orc-exe={self._redis_exe}",  # redis-server
            f"+conf-file={self._redis_conf}",  # redis.conf file
            "+rai-module",  # load redisai.so
            *self._rai_module,
            f"+name={name}",  # name of node
            f"+port={port}",  # redis port
            f"+ifname={','.join(self._interfaces)}",  # pass interface to start script
        ]
        if cluster:
            cmd.append("+cluster")  # is the shard part of a cluster

        return cmd

    def _get_fs_hosts(self) -> t.List[str]:
        hosts = []
        for fs in self.entities:
            if not fs.is_mpmd:
                hosts.append(fs.host)
            else:
                hosts.extend(fs.hosts)
        return hosts

    def _check_network_interface(self) -> None:
        net_if_addrs = psutil.net_if_addrs()
        for interface in self._interfaces:
            if interface not in net_if_addrs and interface != "lo":
                available = list(net_if_addrs.keys())
                logger.warning(
                    f"{interface} is not a valid network interface on this node. \n"
                    "This could be because the head node doesn't have the same "
                    "networks, if so, ignore this."
                )
                logger.warning(f"Found network interfaces are: {available}")

    def _fill_reserved(self) -> None:
        """Fill the reserved batch and run arguments dictionaries"""

        mpi_like_settings = [
            MpirunSettings,
            MpiexecSettings,
            OrterunSettings,
            PalsMpiexecSettings,
        ]
        for settings in mpi_like_settings:
            self._reserved_run_args[settings] = [
                "np",
                "N",
                "c",
                "output-filename",
                "n",
                "wdir",
                "wd",
                "host",
            ]
        self._reserved_run_args[SrunSettings] = [
            "nodes",
            "N",
            "ntasks",
            "n",
            "ntasks-per-node",
            "output",
            "o",
            "error",
            "e",
            "job-name",
            "J",
            "jobid",
            "multi-prog",
            "w",
            "chdir",
            "D",
        ]
        self._reserved_run_args[AprunSettings] = [
            "pes",
            "n",
            "pes-per-node",
            "N",
            "l",
            "pes-per-numa-node",
            "S",
            "wdir",
        ]
        self._reserved_batch_args[SbatchSettings] = [
            "nodes",
            "N",
            "ntasks",
            "n",
            "ntasks-per-node",
            "output",
            "o",
            "error",
            "e",
            "job-name",
            "J",
            "jobid",
            "multi-prog",
            "w",
            "chdir",
            "D",
        ]
        self._reserved_batch_args[QsubBatchSettings] = ["e", "o", "N", "l"]
        self._reserved_run_args[JsrunSettings] = [
            "chdir",
            "h",
            "stdio_stdout",
            "o",
            "stdio_stderr",
            "k",
            "tasks_per_rs",
            "a",
            "np",
            "p",
            "cpu_per_rs",
            "c",
            "gpu_per_rs",
            "g",
            "latency_priority",
            "l",
            "memory_per_rs",
            "m",
            "nrs",
            "n",
            "rs_per_host",
            "r",
            "rs_per_socket",
            "K",
            "appfile",
            "f",
            "allocate_only",
            "A",
            "launch_node_task",
            "H",
            "use_reservation",
            "J",
            "use_resources",
            "bind",
            "b",
            "launch_distribution",
            "d",
        ]

        self._reserved_batch_args[BsubBatchSettings] = [
            "J",
            "o",
            "e",
            "m",
            "n",
            "nnodes",
        ]<|MERGE_RESOLUTION|>--- conflicted
+++ resolved
@@ -42,12 +42,8 @@
 from .._core.utils import fs_is_active
 from .._core.utils.helpers import is_valid_cmd, unpack_fs_identifier
 from .._core.utils.network import get_ip_from_host
-<<<<<<< HEAD
+from .._core.utils.shell import execute_cmd
 from ..entity import EntityList, FSNode, TelemetryConfiguration
-=======
-from .._core.utils.shell import execute_cmd
-from ..entity import DBNode, EntityList, TelemetryConfiguration
->>>>>>> 8423eb4a
 from ..error import (
     SmartSimError,
     SSConfigError,
@@ -289,22 +285,13 @@
             )
             if hosts:
                 self.set_hosts(hosts)
-<<<<<<< HEAD
-            elif not hosts and self.run_command == "mpirun":
-                raise SmartSimError(
-                    "hosts argument is required when launching FeatureStore with mpirun"
-                )
-=======
             elif not hosts:
                 mpilike = run_command in ["mpirun", "mpiexec", "orterun"]
                 if mpilike and not self._mpi_has_sge_support():
                     raise SmartSimError(
-                        (
-                            "hosts argument required when launching ",
-                            "Orchestrator with mpirun",
-                        )
+                        "hosts argument required when launching "
+                        f"{type(self).__name__} with mpirun"
                     )
->>>>>>> 8423eb4a
             self._reserved_run_args: t.Dict[t.Type[RunSettings], t.List[str]] = {}
             self._reserved_batch_args: t.Dict[t.Type[BatchSettings], t.List[str]] = {}
             self._fill_reserved()
