# BSD 2-Clause License
#
# Copyright (c) 2021-2023, Hewlett Packard Enterprise
# All rights reserved.
#
# Redistribution and use in source and binary forms, with or without
# modification, are permitted provided that the following conditions are met:
#
# 1. Redistributions of source code must retain the above copyright notice, this
#    list of conditions and the following disclaimer.
#
# 2. Redistributions in binary form must reproduce the above copyright notice,
#    this list of conditions and the following disclaimer in the documentation
#    and/or other materials provided with the distribution.
#
# THIS SOFTWARE IS PROVIDED BY THE COPYRIGHT HOLDERS AND CONTRIBUTORS "AS IS"
# AND ANY EXPRESS OR IMPLIED WARRANTIES, INCLUDING, BUT NOT LIMITED TO, THE
# IMPLIED WARRANTIES OF MERCHANTABILITY AND FITNESS FOR A PARTICULAR PURPOSE ARE
# DISCLAIMED. IN NO EVENT SHALL THE COPYRIGHT HOLDER OR CONTRIBUTORS BE LIABLE
# FOR ANY DIRECT, INDIRECT, INCIDENTAL, SPECIAL, EXEMPLARY, OR CONSEQUENTIAL
# DAMAGES (INCLUDING, BUT NOT LIMITED TO, PROCUREMENT OF SUBSTITUTE GOODS OR
# SERVICES; LOSS OF USE, DATA, OR PROFITS; OR BUSINESS INTERRUPTION) HOWEVER
# CAUSED AND ON ANY THEORY OF LIABILITY, WHETHER IN CONTRACT, STRICT LIABILITY,
# OR TORT (INCLUDING NEGLIGENCE OR OTHERWISE) ARISING IN ANY WAY OUT OF THE USE
# OF THIS SOFTWARE, EVEN IF ADVISED OF THE POSSIBILITY OF SUCH DAMAGE.
import itertools
import psutil
import sys
import typing as t

<<<<<<< HEAD
from os import getcwd, environ
=======
from os import getcwd, getenv
>>>>>>> 96305f28
from shlex import split as sh_split

from smartredis import Client, ConfigOptions
from smartredis.error import RedisReplyError

from .._core.config import CONFIG
from .._core.utils import db_is_active
from .._core.utils.helpers import is_valid_cmd
from .._core.utils.network import get_ip_from_host
from ..entity import DBNode, EntityList
from ..error import SmartSimError, SSConfigError, SSUnsupportedError
from ..log import get_logger
from ..settings.base import BatchSettings, RunSettings
from ..settings import (
    AprunSettings,
    BsubBatchSettings,
    CobaltBatchSettings,
    JsrunSettings,
    MpiexecSettings,
    MpirunSettings,
    OrterunSettings,
    PalsMpiexecSettings,
    QsubBatchSettings,
    SbatchSettings,
    SrunSettings,
)
from ..settings.settings import create_batch_settings, create_run_settings
from ..wlm import detect_launcher

logger = get_logger(__name__)


by_launcher: t.Dict[str, t.List[str]] = {
    "slurm": ["srun", "mpirun", "mpiexec"],
    "pbs": ["aprun", "mpirun", "mpiexec"],
    "pals": ["mpiexec"],
    "cobalt": ["aprun", "mpirun", "mpiexec"],
    "lsf": ["jsrun"],
    "local": [""],
}


def _detect_command(launcher: str) -> str:
    if launcher in by_launcher:
        for cmd in by_launcher[launcher]:
            if launcher == "local":
                return cmd
            if is_valid_cmd(cmd):
                return cmd
    msg = (
        "Could not automatically detect a run command to use for launcher "
        f"{launcher}\nSearched for and could not find the following "
        f"commands: {by_launcher[launcher]}"
    )
    raise SmartSimError(msg)


def _autodetect(launcher: str, run_command: str) -> t.Tuple[str, str]:
    """Automatically detect the launcher and run command to use"""
    if launcher == "auto":
        launcher = detect_launcher()

    if run_command == "auto":
        run_command = _detect_command(launcher)

    return launcher, run_command


def _check_run_command(launcher: str, run_command: str) -> None:
    """Check that the run command is supported by the launcher"""
    if run_command not in by_launcher[launcher]:
        msg = (
            f"Run command {run_command} is not supported on launcher {launcher}\n"
            + "Supported run commands for the given launcher are: "
            + f"{by_launcher[launcher]}"
        )
        raise SmartSimError(msg)


def _get_single_command(run_command: str, batch: bool, single_cmd: bool) -> bool:
    if not single_cmd:
        return single_cmd

    if run_command == "srun" and getenv("SLURM_HET_SIZE") is not None:
        msg = (
            "srun can not launch an orchestrator with single_cmd=True in "
            + "a hetereogeneous job. Automatically switching to single_cmd=False."
        )
        logger.info(msg)
        return False

    if not batch:
        return single_cmd

    if run_command == "aprun":
        msg = (
            "aprun can not launch an orchestrator with batch=True and "
            + "single_cmd=True. Automatically switching to single_cmd=False."
        )
        logger.info(msg)
        return False

    return single_cmd


def _check_local_constraints(launcher: str, batch: bool) -> None:
    """Check that the local launcher is not launched with invalid batch config"""
    if launcher == "local" and batch:
        msg = "Local orchestrator can not be launched with batch=True"
        raise SmartSimError(msg)


class Orchestrator(EntityList):
    """The Orchestrator is an in-memory database that can be launched
    alongside entities in SmartSim. Data can be transferred between
    entities by using one of the Python, C, C++ or Fortran clients
    within an entity.
    """

    def __init__(
        self,
        port: int = 6379,
        interface: t.Union[str, t.List[str]] = "lo",
        launcher: str = "local",
        run_command: str = "auto",
        db_nodes: int = 1,
        batch: bool = False,
        hosts: t.Optional[t.List[str]] = None,
        account: t.Optional[str] = None,
        time: t.Optional[str] = None,
        alloc: t.Optional[str] = None,
        single_cmd: bool = False,
        db_identifier: str = "",
        **kwargs: t.Any,
    ) -> None:
        """Initialize an Orchestrator reference for local launch

        :param port: TCP/IP port, defaults to 6379
        :type port: int, optional
        :param interface: network interface(s), defaults to "lo"
        :type interface: str, list[str], optional

        Extra configurations for RedisAI

        See https://oss.redislabs.com/redisai/configuration/

        :param threads_per_queue: threads per GPU device
        :type threads_per_queue: int, optional
        :param inter_op_threads: threads accross CPU operations
        :type inter_op_threads: int, optional
        :param intra_op_threads: threads per CPU operation
        :type intra_op_threads: int, optional
        """
        launcher, run_command = _autodetect(launcher, run_command)

        _check_run_command(launcher, run_command)
        _check_local_constraints(launcher, batch)

        single_cmd = _get_single_command(run_command, batch, single_cmd)

        self.launcher = launcher
        self.run_command = run_command

        self.ports: t.List[int] = []
        self.path = getcwd()
        self._hosts: t.List[str] = []
        if isinstance(interface, str):
            interface = [interface]
        self._interfaces = interface
        self._check_network_interface()
        self.queue_threads = kwargs.get("threads_per_queue", None)
        self.inter_threads = kwargs.get("inter_op_threads", None)
        self.intra_threads = kwargs.get("intra_op_threads", None)
        if self.launcher == "lsf":
            gpus_per_shard = kwargs.pop("gpus_per_shard", 0)
            cpus_per_shard = kwargs.pop("cpus_per_shard", 4)
        else:
            gpus_per_shard = None
            cpus_per_shard = None

        super().__init__(
            db_identifier if db_identifier else "orchestrator",
            self.path,
            port=port,
            interface=interface,
            db_nodes=db_nodes,
            batch=batch,
            launcher=launcher,
            run_command=run_command,
            alloc=alloc,
            single_cmd=single_cmd,
            gpus_per_shard=gpus_per_shard,
            cpus_per_shard=cpus_per_shard,
            **kwargs,
        )

        # detect if we can find at least the redis binaries. We
        # don't want to force the user to launch with RedisAI so
        # it's ok if that isn't present.
        try:
            # try to obtain redis binaries needed to launch Redis
            # will raise SSConfigError if not found
            self._redis_exe  # pylint: disable=W0104
            self._redis_conf  # pylint: disable=W0104
            CONFIG.database_cli  # pylint: disable=W0104
        except SSConfigError as e:
            msg = "SmartSim not installed with pre-built extensions (Redis)\n"
            msg += "Use the `smart` cli tool to install needed extensions\n"
            msg += "or set REDIS_PATH and REDIS_CLI_PATH in your environment\n"
            msg += "See documentation for more information"
            raise SSConfigError(msg) from e

        if launcher != "local":
            self.batch_settings = self._build_batch_settings(
                db_nodes,
                alloc or "",
                batch,
                account or "",
                time or "",
                launcher=launcher,
                **kwargs,
            )
            if hosts:
                self.set_hosts(hosts)
            elif not hosts and run_command == "mpirun":
                raise SmartSimError(
                    "hosts argument is required when launching Orchestrator with mpirun"
                )
            self._reserved_run_args: t.Dict[t.Type[RunSettings], t.List[str]] = {}
            self._reserved_batch_args: t.Dict[t.Type[BatchSettings], t.List[str]] = {}
            self._fill_reserved()

    @property
    def num_shards(self) -> int:
        """Return the number of DB shards contained in the orchestrator.
        This might differ from the number of ``DBNode`` objects, as each
        ``DBNode`` may start more than one shard (e.g. with MPMD).

        :returns: num_shards
        :rtype: int
        """
        return self.db_nodes

    @property
    def hosts(self) -> t.List[str]:
        """Return the hostnames of orchestrator instance hosts

        Note that this will only be populated after the orchestrator
        has been launched by SmartSim.

        :return: hostnames
        :rtype: list[str]
        """
        if not self._hosts:
            self._hosts = self._get_db_hosts()
        return self._hosts

    def remove_stale_files(self) -> None:
        """Can be used to remove database files of a previous launch"""

        for db in self.dbnodes:
            db.remove_stale_dbnode_files()

    def get_address(self) -> t.List[str]:
        """Return database addresses

        :return: addresses
        :rtype: list[str]

        :raises SmartSimError: If database address cannot be found or is not active
        """
        if not self._hosts:
            raise SmartSimError("Could not find database address")
        if not self.is_active():
            raise SmartSimError("Database is not active")
        return self._get_address()

    def _get_address(self) -> t.List[str]:
        addresses: t.List[str] = []
        for ip_address, port in itertools.product(self._hosts, self.ports):
            addresses.append(":".join((ip_address, str(port))))
        return addresses

    def is_active(self) -> bool:
        """Check if the database is active

        :return: True if database is active, False otherwise
        :rtype: bool
        """
        if not self._hosts:
            return False

        return db_is_active(self._hosts, self.ports, self.num_shards)

    @property
    def _rai_module(self) -> str:
        """Get the RedisAI module from third-party installations

        :return: path to module or "" if not found
        :rtype: str
        """
        module = ["--loadmodule", CONFIG.redisai]
        if self.queue_threads:
            module.append(f"THREADS_PER_QUEUE {self.queue_threads}")
        if self.inter_threads:
            module.append(f"INTER_OP_PARALLELISM {self.inter_threads}")
        if self.intra_threads:
            module.append(f"INTRA_OP_PARALLELISM {self.intra_threads}")
        return " ".join(module)

    @property
    def _redis_exe(self) -> str:
        return CONFIG.database_exe

    @property
    def _redis_conf(self) -> str:
        return CONFIG.database_conf

    def set_cpus(self, num_cpus: int) -> None:
        """Set the number of CPUs available to each database shard

        This effectively will determine how many cpus can be used for
        compute threads, background threads, and network I/O.

        :param num_cpus: number of cpus to set
        :type num_cpus: int
        """
        if self.batch:
            if self.launcher in ["pbs", "cobalt"]:
                if hasattr(self, "batch_settings") and self.batch_settings:
                    if hasattr(self.batch_settings, "set_ncpus"):
                        self.batch_settings.set_ncpus(num_cpus)
            if self.launcher == "slurm":
                if hasattr(self, "batch_settings") and self.batch_settings:
                    if hasattr(self.batch_settings, "set_cpus_per_task"):
                        self.batch_settings.set_cpus_per_task(num_cpus)

        for db in self.dbnodes:
            db.run_settings.set_cpus_per_task(num_cpus)
            if db.is_mpmd and hasattr(db.run_settings, "mpmd"):
                for mpmd in db.run_settings.mpmd:
                    mpmd.set_cpus_per_task(num_cpus)

    def set_walltime(self, walltime: str) -> None:
        """Set the batch walltime of the orchestrator

        Note: This will only effect orchestrators launched as a batch

        :param walltime: amount of time e.g. 10 hours is 10:00:00
        :type walltime: str
        :raises SmartSimError: if orchestrator isn't launching as batch
        """
        if not self.batch:
            raise SmartSimError("Not running as batch, cannot set walltime")

        if hasattr(self, "batch_settings") and self.batch_settings:
            self.batch_settings.set_walltime(walltime)

    def set_hosts(self, host_list: t.List[str]) -> None:
        """Specify the hosts for the ``Orchestrator`` to launch on

        :param host_list: list of host (compute node names)
        :type host_list: str, list[str]
        :raises TypeError: if wrong type
        """
        if isinstance(host_list, str):
            host_list = [host_list.strip()]
        if not isinstance(host_list, list):
            raise TypeError("host_list argument must be a list of strings")
        if not all(isinstance(host, str) for host in host_list):
            raise TypeError("host_list argument must be list of strings")
        # TODO check length
        if self.batch:
            if hasattr(self, "batch_settings") and self.batch_settings:
                self.batch_settings.set_hostlist(host_list)

        if self.launcher == "lsf":
            for db in self.dbnodes:
                db.set_hosts(host_list)
        else:
            for host, db in zip(host_list, self.dbnodes):
                if isinstance(db.run_settings, AprunSettings):
                    if not self.batch:
                        db.run_settings.set_hostlist([host])
                else:
                    db.run_settings.set_hostlist([host])

                if db.is_mpmd and hasattr(db.run_settings, "mpmd"):
                    for i, mpmd_runsettings in enumerate(db.run_settings.mpmd):
                        mpmd_runsettings.set_hostlist(host_list[i + 1])

    def set_batch_arg(self, arg: str, value: t.Optional[str] = None) -> None:
        """Set a batch argument the orchestrator should launch with

        Some commonly used arguments such as --job-name are used
        by SmartSim and will not be allowed to be set.

        :param arg: batch argument to set e.g. "exclusive"
        :type arg: str
        :param value: batch param - set to None if no param value
        :type value: str | None
        :raises SmartSimError: if orchestrator not launching as batch
        """
        if not hasattr(self, "batch_settings") or not self.batch_settings:
            raise SmartSimError("Not running as batch, cannot set batch_arg")

        if arg in self._reserved_batch_args[type(self.batch_settings)]:
            logger.warning(
                f"Can not set batch argument {arg}: "
                "it is a reserved keyword in Orchestrator"
            )
        else:
            if hasattr(self, "batch_settings") and self.batch_settings:
                self.batch_settings.batch_args[arg] = value

    def set_run_arg(self, arg: str, value: t.Optional[str] = None) -> None:
        """Set a run argument the orchestrator should launch
        each node with (it will be passed to `jrun`)

        Some commonly used arguments are used
        by SmartSim and will not be allowed to be set.
        For example, "n", "N", etc.

        :param arg: run argument to set
        :type arg: str
        :param value: run parameter - set to None if no parameter value
        :type value: str | None
        """
        if arg in self._reserved_run_args[type(self.entities[0].run_settings)]:
            logger.warning(
                f"Can not set batch argument {arg}: "
                "it is a reserved keyword in Orchestrator"
            )
        else:
            for db in self.dbnodes:
                db.run_settings.run_args[arg] = value
                if db.is_mpmd and hasattr(db.run_settings, "mpmd"):
                    for mpmd in db.run_settings.mpmd:
                        mpmd.run_args[arg] = value

    def enable_checkpoints(self, frequency: int) -> None:
        """Sets the database's save configuration to save the
        DB every 'frequency' seconds given that at least one
        write operation against the DB occurred in that time.
        For example, if `frequency` is 900, then the database
        will save to disk after 900 seconds if there is at least
        1 change to the dataset.

        :param frequency: the given number of seconds before the DB saves
        :type frequency: int
        """
        self.set_db_conf("save", str(frequency) + " 1")

    def set_max_memory(self, mem: int) -> None:
        """Sets the max memory configuration. By default there is no memory limit.
        Setting max memory to zero also results in no memory limit. Once a limit is
        surpassed, keys will be removed according to the eviction strategy. The
        specified memory size is case insensitive and supports the typical forms of:
        1k => 1000 bytes
        1kb => 1024 bytes
        1m => 1000000 bytes
        1mb => 1024*1024 bytes
        1g => 1000000000 bytes
        1gb => 1024*1024*1024 bytes

        :param mem: the desired max memory size e.g. 3gb
        :type mem: str

        :raises SmartSimError: If 'mem' is an invalid memory value
        :raises SmartSimError: If database is not active
        """
        self.set_db_conf("maxmemory", mem)

    def set_eviction_strategy(self, strategy: str) -> None:
        """Sets how the database will select what to remove when
        'maxmemory' is reached. The default is noeviction.

        :param strategy: The max memory policy to use
            e.g. "volatile-lru", "allkeys-lru", etc.
        :type strategy: str

        :raises SmartSimError: If 'strategy' is an invalid maxmemory policy
        :raises SmartSimError: If database is not active
        """
        self.set_db_conf("maxmemory-policy", strategy)

    def set_max_clients(self, clients: int = 50_000) -> None:
        """Sets the max number of connected clients at the same time.
        When the number of DB shards contained in the orchestrator is
        more than two, then every node will use two connections, one
        incoming and another outgoing.

        :param clients: the maximum number of connected clients
        :type clients: int, optional
        """
        self.set_db_conf("maxclients", str(clients))

    def set_max_message_size(self, size: int = 1_073_741_824) -> None:
        """Sets the database's memory size limit for bulk requests,
        which are elements representing single strings. The default
        is 1 gigabyte. Message size must be greater than or equal to 1mb.
        The specified memory size should be an integer that represents
        the number of bytes. For example, to set the max message size
        to 1gb, use 1024*1024*1024.

        :param size: maximum message size in bytes
        :type size: int, optional
        """
        self.set_db_conf("proto-max-bulk-len", str(size))

    def set_db_conf(self, key: str, value: t.Union[int, str]) -> None:
        """Set any valid configuration at runtime without the need
        to restart the database. All configuration parameters
        that are set are immediately loaded by the database and
        will take effect starting with the next command executed.

        :param key: the configuration parameter
        :type key: str
        :param value: the database configuration parameter's new value
        :type value: str
        """
        if self.is_active():
            addresses = []
            for host in self.hosts:
                for port in self.ports:
                    address = ":".join([get_ip_from_host(host), str(port)])
                    addresses.append(address)

            flag = ""
            db_name = self.db_identifier

            if db_name == "orchestrator":
                db_name = ""
                flag = "blank"

            db_without = db_name
            if not flag == "blank":
                db_name = "_" + db_name

            environ[f"SSDB{db_name}"] = addresses[0]
            if self.num_shards > 2:
                environ[f"SR_DB_TYPE{db_name}"] = "Clustered"
            else:
                environ[f"SR_DB_TYPE{db_name}"] = "Standalone"

            options = ConfigOptions.create_from_environment(db_without)
            client = Client(options, logger_name="SmartSim")

            try:
                for address in addresses:
                    client.config_set(key, value, address)

            except RedisReplyError:
                raise SmartSimError(
                    f"Invalid CONFIG key-value pair ({key}: {value})"
                ) from None
            except TypeError:
                raise TypeError(
                    "Incompatible function arguments. The key and value used for "
                    "setting the database configurations must be strings."
                ) from None
        else:
            raise SmartSimError(
                "The SmartSim Orchestrator must be active in order to set the "
                "database's configurations."
            )

    @staticmethod
    def _build_batch_settings(
        db_nodes: int,
        alloc: str,
        batch: bool,
        account: str,
        time: str,
        **kwargs: t.Any,
    ) -> t.Optional[BatchSettings]:
        batch_settings = None
        launcher = kwargs.pop("launcher")

        # enter this conditional if user has not specified an allocation to run
        # on or if user specified batch=False (alloc will be found through env)
        if not alloc and batch:
            batch_settings = create_batch_settings(
                launcher, nodes=db_nodes, time=time, account=account, **kwargs
            )

        return batch_settings

    def _build_run_settings(
        self, exe: str, exe_args: t.List[t.List[str]], **kwargs: t.Any
    ) -> RunSettings:
        run_args = kwargs.pop("run_args", {})
        db_nodes = kwargs.get("db_nodes", 1)
        single_cmd = kwargs.get("single_cmd", True)
        mpmd_nodes = single_cmd and db_nodes > 1

        if mpmd_nodes:
            run_settings = create_run_settings(
                exe=exe, exe_args=exe_args[0], run_args=run_args.copy(), **kwargs
            )

            if self.launcher != "local":
                run_settings.set_tasks(1)

            for exe_arg in exe_args[1:]:
                mpmd_run_settings = create_run_settings(
                    exe=exe, exe_args=exe_arg, run_args=run_args.copy(), **kwargs
                )
                mpmd_run_settings.set_tasks(1)
                mpmd_run_settings.set_tasks_per_node(1)
                run_settings.make_mpmd(mpmd_run_settings)
        else:
            run_settings = create_run_settings(
                exe=exe, exe_args=exe_args[0], run_args=run_args.copy(), **kwargs
            )

            if self.launcher != "local":
                run_settings.set_tasks(1)

        if self.launcher != "local":
            run_settings.set_tasks_per_node(1)

        # Put it back in case it is needed again
        kwargs["run_args"] = run_args

        return run_settings

    @staticmethod
    def _build_run_settings_lsf(
        exe: str, exe_args: t.List[t.List[str]], **kwargs: t.Any
    ) -> t.Optional[JsrunSettings]:
        run_args = kwargs.pop("run_args", {})
        cpus_per_shard = kwargs.get("cpus_per_shard", None)
        gpus_per_shard = kwargs.get("gpus_per_shard", None)
        erf_rs: t.Optional[JsrunSettings] = None

        # We always run the DB on cpus 0:cpus_per_shard-1
        # and gpus 0:gpus_per_shard-1
        for shard_id, args in enumerate(exe_args):
            host = shard_id
            run_args["launch_distribution"] = "packed"

            run_settings = JsrunSettings(exe, args, run_args=run_args.copy())
            run_settings.set_binding("none")

            # This makes sure output is written to orchestrator_0.out,
            # orchestrator_1.out, and so on
            run_settings.set_individual_output("_%t")

            erf_sets = {
                "rank": str(shard_id),
                "host": str(1 + host),
                "cpu": "{" + f"0:{cpus_per_shard}" + "}",
            }

            if gpus_per_shard > 1:  # pragma: no-cover
                erf_sets["gpu"] = "{" + f"0-{gpus_per_shard-1}" + "}"
            elif gpus_per_shard > 0:
                erf_sets["gpu"] = "{" + str(0) + "}"

            run_settings.set_erf_sets(erf_sets)

            if not erf_rs:
                erf_rs = run_settings
                continue

            erf_rs.make_mpmd(run_settings)

        kwargs["run_args"] = run_args

        return erf_rs

    def _initialize_entities(self, **kwargs: t.Any) -> None:
        self.db_nodes = int(kwargs.get("db_nodes", 1))
        single_cmd = kwargs.get("single_cmd", True)

        if int(self.db_nodes) == 2:
            raise SSUnsupportedError("Orchestrator does not support clusters of size 2")

        if self.launcher == "local" and self.db_nodes > 1:
            raise ValueError(
                "Local Orchestrator does not support multiple database shards"
            )

        mpmd_nodes = (single_cmd and self.db_nodes > 1) or self.launcher == "lsf"

        if mpmd_nodes:
            self._initialize_entities_mpmd(**kwargs)
        else:
            port = kwargs.get("port", 6379)
            cluster = not bool(self.db_nodes < 3)

            for db_id in range(self.db_nodes):
                db_node_name = "_".join((self.name, str(db_id)))

                # create the exe_args list for launching multiple databases
                # per node. also collect port range for dbnode
                start_script_args = self._get_start_script_args(
                    db_node_name, port, cluster
                )

                # if only launching 1 db per command, we don't need a
                # list of exe args lists
                run_settings = self._build_run_settings(
                    sys.executable, [start_script_args], **kwargs
                )

                node = DBNode(
                    db_node_name,
                    self.path,
                    run_settings,
                    [port],
                    [db_node_name + ".out"],
                )
                self.entities.append(node)

            self.ports = [port]

    def _initialize_entities_mpmd(self, **kwargs: t.Any) -> None:
        port = kwargs.get("port", 6379)
        cluster = not bool(self.db_nodes < 3)

        exe_args_mpmd: t.List[t.List[str]] = []

        for db_id in range(self.db_nodes):
            db_shard_name = "_".join((self.name, str(db_id)))
            # create the exe_args list for launching multiple databases
            # per node. also collect port range for dbnode
            start_script_args = self._get_start_script_args(
                db_shard_name, port, cluster
            )
            exe_args = " ".join(start_script_args)
            exe_args_mpmd.append(sh_split(exe_args))

        run_settings: t.Optional[RunSettings] = None

        if self.launcher == "lsf":
            run_settings = self._build_run_settings_lsf(
                sys.executable, exe_args_mpmd, **kwargs
            )
            output_files = [
                "_".join((self.name, str(db_id))) + ".out"
                for db_id in range(self.db_nodes)
            ]
        else:
            run_settings = self._build_run_settings(
                sys.executable, exe_args_mpmd, **kwargs
            )
            output_files = [self.name + ".out"]

        if not run_settings:
            raise ValueError(f"Could not build run settings for {self.launcher}")

        node = DBNode(self.name, self.path, run_settings, [port], output_files)
        node.is_mpmd = True
        node.num_shards = self.db_nodes
        self.entities.append(node)

        self.ports = [port]

    @staticmethod
    def _get_cluster_args(name: str, port: int) -> t.List[str]:
        """Create the arguments necessary for cluster creation"""
        cluster_conf = "".join(("nodes-", name, "-", str(port), ".conf"))
        db_args = ["--cluster-enabled yes", "--cluster-config-file", cluster_conf]
        return db_args

    def _get_start_script_args(
        self, name: str, port: int, cluster: bool
    ) -> t.List[str]:
        start_script_args = [
            "-m",
            "smartsim._core.entrypoints.redis",  # entrypoint
            "+ifname=" + ",".join(self._interfaces),  # pass interface to start script
            "+command",  # command flag for argparser
            self._redis_exe,  # redis-server
            self._redis_conf,  # redis.conf file
            self._rai_module,  # redisai.so
            "--port",  # redis port
            str(port),  # port number
        ]
        if cluster:
            start_script_args += self._get_cluster_args(name, port)

        return start_script_args

    @property
    def dbnodes(self) -> t.List[DBNode]:
        """
        Helper property to cast self.entities to DBNode type for type correctness
        """
        dbnodes = [node for node in self.entities if isinstance(node, DBNode)]
        return dbnodes

    def _get_db_hosts(self) -> t.List[str]:
        hosts = []
        for db in self.dbnodes:
            if not db.is_mpmd:
                hosts.append(db.host)
            else:
                hosts.extend(db.hosts)
        return hosts

    def _check_network_interface(self) -> None:
        net_if_addrs = psutil.net_if_addrs()
        for interface in self._interfaces:
            if interface not in net_if_addrs and interface != "lo":
                available = list(net_if_addrs.keys())
                logger.warning(
                    f"{interface} is not a valid network interface on this node. \n"
                    "This could be because the head node doesn't have the same "
                    "networks, if so, ignore this."
                )
                logger.warning(f"Found network interfaces are: {available}")

    def _fill_reserved(self) -> None:
        """Fill the reserved batch and run arguments dictionaries"""

        mpi_like_settings = [
            MpirunSettings,
            MpiexecSettings,
            OrterunSettings,
            PalsMpiexecSettings,
        ]
        for settings in mpi_like_settings:
            self._reserved_run_args[settings] = [
                "np",
                "N",
                "c",
                "output-filename",
                "n",
                "wdir",
                "wd",
                "host",
            ]
        self._reserved_run_args[SrunSettings] = [
            "nodes",
            "N",
            "ntasks",
            "n",
            "ntasks-per-node",
            "output",
            "o",
            "error",
            "e",
            "job-name",
            "J",
            "jobid",
            "multi-prog",
            "w",
            "chdir",
            "D",
        ]
        self._reserved_run_args[AprunSettings] = [
            "pes",
            "n",
            "pes-per-node",
            "N",
            "l",
            "pes-per-numa-node",
            "S",
            "wdir",
        ]
        self._reserved_batch_args[SbatchSettings] = [
            "nodes",
            "N",
            "ntasks",
            "n",
            "ntasks-per-node",
            "output",
            "o",
            "error",
            "e",
            "job-name",
            "J",
            "jobid",
            "multi-prog",
            "w",
            "chdir",
            "D",
        ]
        self._reserved_batch_args[CobaltBatchSettings] = [
            "cwd",
            "error",
            "e",
            "output",
            "o",
            "outputprefix",
            "N",
            "l",
            "jobname",
        ]
        self._reserved_batch_args[QsubBatchSettings] = ["e", "o", "N", "l"]
        self._reserved_run_args[JsrunSettings] = [
            "chdir",
            "h",
            "stdio_stdout",
            "o",
            "stdio_stderr",
            "k",
            "tasks_per_rs",
            "a",
            "np",
            "p",
            "cpu_per_rs",
            "c",
            "gpu_per_rs",
            "g",
            "latency_priority",
            "l",
            "memory_per_rs",
            "m",
            "nrs",
            "n",
            "rs_per_host",
            "r",
            "rs_per_socket",
            "K",
            "appfile",
            "f",
            "allocate_only",
            "A",
            "launch_node_task",
            "H",
            "use_reservation",
            "J",
            "use_resources",
            "bind",
            "b",
            "launch_distribution",
            "d",
        ]

        self._reserved_batch_args[BsubBatchSettings] = [
            "J",
            "o",
            "e",
            "m",
            "n",
            "nnodes",
        ]<|MERGE_RESOLUTION|>--- conflicted
+++ resolved
@@ -28,11 +28,7 @@
 import sys
 import typing as t
 
-<<<<<<< HEAD
-from os import getcwd, environ
-=======
-from os import getcwd, getenv
->>>>>>> 96305f28
+from os import getcwd, getenv, environ
 from shlex import split as sh_split
 
 from smartredis import Client, ConfigOptions
